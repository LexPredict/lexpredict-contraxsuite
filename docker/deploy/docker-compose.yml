--- conflicted
+++ resolved
@@ -91,7 +91,7 @@
     depends_on:
       - contrax-elasticsearch
     environment:
-      - "ELASTICSEARCH_URL=http://${DOCKER_HOST_NAME_ELASTICSEARCH}:9200"
+      - "ELASTI/home/alex/dev/michael/contraxsuite/lexpredict-contraxsuite-coreCSEARCH_URL=http://${DOCKER_HOST_NAME_ELASTICSEARCH}:9200"
       - "SERVER_BASEPATH=${DOCKER_KIBANA_BASE_PATH}"
 #    ports:
 #      - 127.0.0.1:5601:5601
@@ -572,11 +572,7 @@
   metricbeat_data:
   celery_worker_state:
   contraxsuite_nginx_server_include:
-<<<<<<< HEAD
-
-=======
-  
->>>>>>> f3bd1408
+
 networks:
   contrax_net:
 
