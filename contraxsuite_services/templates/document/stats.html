--- conflicted
+++ resolved
@@ -217,13 +217,8 @@
     </thead>
     <tbody>
     <tr>
-<<<<<<< HEAD
-      <td>1.0.2</td>
-      <td>4f85c10</td>
-=======
       <td>{% settings_value "VERSION_NUMBER" %}</td>
       <td>{% settings_value "VERSION_COMMIT" %}</td>
->>>>>>> f46aceb4
     </tr>
     </tbody>
   </table>
