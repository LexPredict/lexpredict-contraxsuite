{% extends "base.html" %}
{% load static pipeline %}

{% block css_extra %}
  {% stylesheet 'custom_jqwidgets_css' %}
  <link rel="stylesheet" href="https://cdnjs.cloudflare.com/ajax/libs/jquery-confirm/3.1.1/jquery-confirm.min.css">
  <style>
    #tabs1>ul {
      border-bottom: none;
    }
    #tabs1>ul>li {
      border-bottom: 1px solid #DDD;
      margin-bottom: 10px;
    }
  </style>
  {{ block.super }}
{% endblock %}

{% block page_header %}Document Detail{% endblock %}

{% block content %}
  <div>
    <a class="btn-u btn-sm" id="button_view_raw_document"
       href="{% url "document:document-source" document.id %}" target="_blank">
      View Source Document
    </a>
    <a class="btn-u btn-sm"
       href="{% url "document:document-enhanced-view" document.id %}">
      View Enhanced Document
    </a>
  </div>
  <table class="table table-bordered table-striped">
    <thead class="thead-inverse">
    <tr>
      <th>Name</th>
      <th>Type</th>
      <th>Description</th>
      <th>Relations</th>
    </tr>
    </thead>
    <tbody>
    <tr>
      <td>{{ document.name }}</td>
      <td>{{ document.document_type }}</td>
      <td>{{ document.description }}</td>
      <td>{{ document.document_a_set.count|add:document.document_b_set.count }}</td>
    </tr>
    </tbody>
  </table>

  <div class="toggle">
    <div class="togglet"><i class="toggle-closed icon-ok-circle"></i><i class="toggle-open icon-remove-circle"></i>Source Document Metadata</div>
    <div class="togglec">
      <table class="table table-bordered table-striped">
        <thead class="thead-inverse">
        <tr>
          <th>Key</th>
          <th>Value</th>
        </tr>
        </thead>
        <tbody>
        {% if document.metadata %}
          {% for key, value in document.metadata.items %}
            <tr>
              <td>{{ key }}</td>
              <td>{{ value }}</td>
            </tr>
          {% endfor %}
        {% else %}
          <tr>
            <td colspan="2">No data</td>
          </tr>
        {% endif %}
        </tbody>
      </table>
    </div>
  </div>

  <div class="page-tabs mb-40" id="tabs1">

    <ul class="nav nav-tabs boot-tabs">
      <li class="active"><a data-toggle="tab" href="#tab-1">Text Units<span class="badge badge-s text-units-badge"></span></a></li>
      <li><a data-toggle="tab" href="#tab-2">Parties<span class="badge badge-s parties-badge"></span></a></li>
      <li><a data-toggle="tab" href="#tab-3">Terms<span class="badge badge-s terms-badge"></span></a></li>
      <li><a data-toggle="tab" href="#tab-4">Entities<span class="badge badge-s entities-badge"></span></a></li>
      <li><a data-toggle="tab" href="#tab-5">Notes<span class="badge badge-s notes-badge"></span></a></li>
      <li><a data-toggle="tab" href="#tab-6">Tags<span class="badge badge-s tags-badge"></span></a></li>
      <li><a data-toggle="tab" href="#tab-7">Properties<span class="badge badge-s properties-badge"></span></a></li>
      <li class="dropdown">
        <a href="#" id="tab1-other" class="dropdown-toggle" data-toggle="dropdown">
          <span>Other Items</span>
          <b class="caret"></b>
        </a>
        <ul class="dropdown-menu" role="menu" aria-labelledby="tab1-dropdown" style="width: 240px;">
          {% if 'amount' in available_locators %}
            <li><a data-toggle="tab" class="other" href="#tab-8">Amounts<span class="badge badge-s amounts-badge"></span></a></li>
          {% endif %}
          {% if 'citation' in available_locators %}
            <li><a data-toggle="tab" class="other" href="#tab-9">Citations<span class="badge badge-s citations-badge"></span></a></li>
          {% endif %}
          {% if 'copyright' in available_locators %}
            <li><a data-toggle="tab" class="other" href="#tab-10">Copyrights<span class="badge badge-s copyrights-badge"></span></a></li>
          {% endif %}
          {% if 'court' in available_locators %}
            <li><a data-toggle="tab" class="other" href="#tab-11">Courts<span class="badge badge-s courts-badge"></span></a></li>
          {% endif %}
          {% if 'currency' in available_locators %}
            <li><a data-toggle="tab" class="other" href="#tab-12">Currencies<span class="badge badge-s currencies-badge"></span></a></li>
          {% endif %}
          <li><a data-toggle="tab" class="other" href="#tab-13">Dates<span class="badge badge-s dates-badge"></span></a></li>
          {% if 'duration' in available_locators %}
            <li><a data-toggle="tab" class="other" href="#tab-14">Date Durations<span class="badge badge-s durations-badge"></span></a></li>
          {% endif %}
          {% if 'definition' in available_locators %}
            <li><a data-toggle="tab" class="other" href="#tab-15">Definitions<span class="badge badge-s definitions-badge"></span></a></li>
          {% endif %}
          {% if 'distance' in available_locators %}
            <li><a data-toggle="tab" class="other" href="#tab-16">Distances<span class="badge badge-s distances-badge"></span></a></li>
          {% endif %}
          {% if 'percent' in available_locators %}
            <li><a data-toggle="tab" class="other" href="#tab-17">Percents<span class="badge badge-s percents-badge"></span></a></li>
          {% endif %}
          {% if 'ratio' in available_locators %}
            <li><a data-toggle="tab" class="other" href="#tab-18">Ratios<span class="badge badge-s ratios-badge"></span></a></li>
          {% endif %}
          {% if 'regulation' in available_locators %}
            <li><a data-toggle="tab" class="other" href="#tab-19">Regulations<span class="badge badge-s regulations-badge"></span></a></li>
          {% endif %}
          {% if 'trademark' in available_locators %}
            <li><a data-toggle="tab" class="other" href="#tab-20">Trademarks<span class="badge badge-s trademarks-badge"></span></a></li>
          {% endif %}
          {% if 'url' in available_locators %}
            <li><a data-toggle="tab" class="other" href="#tab-21">Urls<span class="badge badge-s urls-badge"></span></a></li>
          {% endif %}
        </ul>
      </li>

    </ul>

    <div  class="tab-content">

      <div class="tab-pane clearfix active" id="tab-1">
        <div class="pull-right header-search-form highlight-container">
          <div class="input-group">
            <span class="input-group-btn">
              <button class="btn btn-warning" type="button">Highlight</button>
            </span>
            <input type="text" class="form-control" id="highlight_term" name="highlight_term"
                   value="{{ highlight|default:"" }}"
                   placeholder="Term">
          </div>
        </div>
        <div class="pull-right grid-controls">
          {% include '_base_grid_buttons_block.html' %}
        </div>
        <div class="jqxgrid-container">
          <div class="jqxgrid col-md-12 jqxgrid-text-units"></div>
        </div>
      </div>

      <div class="tab-pane clearfix" id="tab-2">
        <div class="pull-right grid-controls">
          {% include '_base_grid_buttons_block.html' %}
        </div>
        <div class="jqxgrid-container">
          <div class="jqxgrid col-md-12 jqxgrid-top-party-usages"></div>
        </div>
      </div>

      <div class="tab-pane clearfix" id="tab-3">
        <div class="pull-right grid-controls">
          {% include '_base_grid_buttons_block.html' %}
        </div>
        <div class="jqxgrid-container">
          <div class="jqxgrid col-md-12 jqxgrid-top-term-usages"></div>
        </div>
      </div>

      <div class="tab-pane clearfix" id="tab-4">
        <div class="pull-right grid-controls">
          {% include '_base_grid_buttons_block.html' %}
        </div>
        <div class="jqxgrid-container">
          <div class="jqxgrid col-md-12 jqxgrid-top-entity-usages"></div>
        </div>
      </div>

      <div class="tab-pane clearfix" id="tab-5">
        <div class="pull-right grid-controls">
          {% include '_base_grid_buttons_block.html' %}
          <button type="button" class="btn-u btn-sm btn-s pull-right"
                  onclick="show_note_popup('.jqxgrid-notes', null, 'document', {{ document.pk }} )">Create</button>
        </div>
        <div class="jqxgrid-container">
          <div class="jqxgrid col-md-12 jqxgrid-notes"></div>
        </div>
      </div>

      <div class="tab-pane clearfix" id="tab-6">
        <div class="pull-right grid-controls">
          {% include '_base_grid_buttons_block.html' %}
          <button type="button" class="btn-u btn-sm btn-s pull-right"
                  onclick="tag_popup('document', {{ document.pk }}, '.jqxgrid-tags')">Create</button>
        </div>
        <div class="jqxgrid-container">
          <div class="jqxgrid col-md-12 jqxgrid-tags"></div>
        </div>
      </div>

      <div class="tab-pane clearfix" id="tab-7">
        <div class="pull-right grid-controls">
          {% include '_base_grid_buttons_block.html' %}
          <button type="button" class="btn-u btn-sm btn-s pull-right"
                  onclick="document_property_popup('document', {{ document.pk }}, '.jqxgrid-properties')">Create</button>
        </div>
        <div class="jqxgrid-container">
          <div class="jqxgrid col-md-12 jqxgrid-properties"></div>
        </div>
      </div>

      {% if 'amount' in available_locators %}
        <div class="tab-pane clearfix" id="tab-8">
          <div class="pull-right grid-controls">
            {% include '_base_grid_buttons_block.html' %}
          </div>
          <div class="jqxgrid-container">
            <div class="jqxgrid col-md-12 jqxgrid-amounts"></div>
          </div>
        </div>
      {% endif %}

      {% if 'citation' in available_locators %}
        <div class="tab-pane clearfix" id="tab-9">
          <div class="pull-right grid-controls">
            {% include '_base_grid_buttons_block.html' %}
          </div>
          <div class="jqxgrid-container">
            <div class="jqxgrid col-md-12 jqxgrid-citations"></div>
          </div>
        </div>
      {% endif %}

      {% if 'copyright' in available_locators %}
        <div class="tab-pane clearfix" id="tab-10">
          <div class="pull-right grid-controls">
            {% include '_base_grid_buttons_block.html' %}
          </div>
          <div class="jqxgrid-container">
            <div class="jqxgrid col-md-12 jqxgrid-copyrights"></div>
          </div>
        </div>
      {% endif %}

      {% if 'court' in available_locators %}
        <div class="tab-pane clearfix" id="tab-11">
          <div class="pull-right grid-controls">
            {% include '_base_grid_buttons_block.html' %}
          </div>
          <div class="jqxgrid-container">
            <div class="jqxgrid col-md-12 jqxgrid-courts"></div>
          </div>
        </div>
      {% endif %}

      {% if 'currency' in available_locators %}
        <div class="tab-pane clearfix" id="tab-12">
          <div class="pull-right grid-controls">
            {% include '_base_grid_buttons_block.html' %}
          </div>
          <div class="jqxgrid-container">
            <div class="jqxgrid col-md-12 jqxgrid-currencies"></div>
          </div>
        </div>
      {% endif %}

      <div class="tab-pane clearfix" id="tab-13">
        <div class="pull-right grid-controls">
          <a class="btn-u btn-sm"
             href="{% url "extract:date-usage-export-ical" %}?document_pk={{ document.id }}">
            Export Dates
          </a>
          {% include '_base_grid_buttons_block.html' %}
        </div>
        <div class="jqxgrid-container">
          <div class="jqxgrid col-md-12 jqxgrid-dates"></div>
        </div>
      </div>

      {% if 'duration' in available_locators %}
        <div class="tab-pane clearfix" id="tab-14">
          <div class="pull-right grid-controls">
            {% include '_base_grid_buttons_block.html' %}
          </div>
          <div class="jqxgrid-container">
            <div class="jqxgrid col-md-12 jqxgrid-durations"></div>
          </div>
        </div>
      {% endif %}

      {% if 'definition' in available_locators %}
        <div class="tab-pane clearfix" id="tab-15">
          <div class="pull-right grid-controls">
            {% include '_base_grid_buttons_block.html' %}
          </div>
          <div class="jqxgrid-container">
            <div class="jqxgrid col-md-12 jqxgrid-definitions"></div>
          </div>
        </div>
      {% endif %}

      {% if 'distance' in available_locators %}
        <div class="tab-pane clearfix" id="tab-16">
          <div class="pull-right grid-controls">
            {% include '_base_grid_buttons_block.html' %}
          </div>
          <div class="jqxgrid-container">
            <div class="jqxgrid col-md-12 jqxgrid-distances"></div>
          </div>
        </div>
      {% endif %}

      {% if 'percent' in available_locators %}
        <div class="tab-pane clearfix" id="tab-17">
          <div class="pull-right grid-controls">
            {% include '_base_grid_buttons_block.html' %}
          </div>
          <div class="jqxgrid-container">
            <div class="jqxgrid col-md-12 jqxgrid-percents"></div>
          </div>
        </div>
      {% endif %}

      {% if 'ratio' in available_locators %}
        <div class="tab-pane clearfix" id="tab-18">
          <div class="pull-right grid-controls">
            {% include '_base_grid_buttons_block.html' %}
          </div>
          <div class="jqxgrid-container">
            <div class="jqxgrid col-md-12 jqxgrid-ratios"></div>
          </div>
        </div>
      {% endif %}

      {% if 'regulation' in available_locators %}
        <div class="tab-pane clearfix" id="tab-19">
          <div class="pull-right grid-controls">
            {% include '_base_grid_buttons_block.html' %}
          </div>
          <div class="jqxgrid-container">
            <div class="jqxgrid col-md-12 jqxgrid-regulations"></div>
          </div>
        </div>
      {% endif %}

      {% if 'trademark' in available_locators %}
        <div class="tab-pane clearfix" id="tab-20">
          <div class="pull-right grid-controls">
            {% include '_base_grid_buttons_block.html' %}
          </div>
          <div class="jqxgrid-container">
            <div class="jqxgrid col-md-12 jqxgrid-trademarks"></div>
          </div>
        </div>
      {% endif %}

      {% if 'url' in available_locators %}
        <div class="tab-pane clearfix" id="tab-21">
          <div class="pull-right grid-controls">
            {% include '_base_grid_buttons_block.html' %}
          </div>
          <div class="jqxgrid-container">
            <div class="jqxgrid col-md-12 jqxgrid-urls"></div>
          </div>
        </div>
      {% endif %}

    </div>
  </div>

  <div class="page-tabs" id="tabs2">

    <ul class="nav nav-tabs boot-tabs">
      <li class="active"><a data-toggle="tab" href="#tab-31">Task Queues<span class="badge badge-s task-queues-badge"></span></a></li>
      <li><a data-toggle="tab" href="#tab-32">Clusters<span class="badge badge-s clusters-badge"></span></a></li>
      <li><a data-toggle="tab" href="#tab-33">Document Similarity<span class="badge badge-s similarity-badge"></span></a></li>
    </ul>

    <div class="tab-content">
      <div class="tab-pane clearfix active" id="tab-31">
        <div class="pull-right grid-controls">
          {% include '_base_grid_buttons_block.html' %}
          <div class="btn-group text-center pull-right" style="margin-top: 5px;">
            <button type="button" class="btn-u btn-sm dropdown-toggle"
                    data-toggle="dropdown" aria-haspopup="true">
              Add To Task Queue
              <span class="caret"></span>
            </button>
            <ul class="dropdown-menu dropdown-menu-right">
              {% for task_queue in extra_task_queue_list %}
                <li>
                  <a href="{% url "project:add-to-task-queue" task_queue.pk document.pk %}#tab-2-2"
                     class="add_to_task_queue">
                    {{ task_queue }} / {{ task_queue.description }}</a>
                </li>
              {% endfor %}
            </ul>
          </div>
        </div>
        <div class="jqxgrid-container">
          <div class="jqxgrid col-md-12 jqxgrid-task-queues"></div>
        </div>
      </div>

      <div class="tab-pane clearfix" id="tab-32">
        <div class="pull-right grid-controls">
          {% include '_base_grid_buttons_block.html' %}
        </div>
        <div class="jqxgrid-container">
          <div class="jqxgrid col-md-12 jqxgrid-clusters"></div>
        </div>
      </div>

      <div class="tab-pane clearfix" id="tab-33">
        <div class="pull-right grid-controls">
          {% include '_base_grid_buttons_block.html' %}
        </div>
        <div class="jqxgrid-container">
          <div class="jqxgrid col-md-12 jqxgrid-similarity"></div>
        </div>
      </div>

    </div>
  </div>

{% endblock %}

{% block js_extra %}
  {% include "_base_jqxgrid_block.html" %}

  <script type="text/javascript">
    // TODO: Highlight in paginated view??
    highlightTerms(".jqxgrid-text-units", 2);
    highlightParties(".jqxgrid-text-units", {{ party_list|safe }});
  </script>

  {% include "document/_document_property_popup_js.html" %}

  <script type="text/javascript">

    $(document).ready(function () {

      // common text units nested table initialization
      var text_units_nested_grid_data = function(nested_data_item_name){
        var nested_grid_initrowdetails = function(index, parentElement, gridElement, record) {
          var grid = $($(parentElement).children()[0]);
          grid.attr('id', 'grid' + record.boundindex);
          var details_source = {
            datafields: [
              { name: 'count', type: 'int' },
              { name: 'text_unit__text', type: 'string' },
              { name: 'detail_url', type: 'string' }
            ],
            localdata: record[nested_data_item_name]
          };
          var nestedGridAdapter = new $.jqx.dataAdapter(details_source);
          if (grid != null) {
            var menu_renderer = function(row) {
              row = grid.jqxGrid('getrowdata', row);
              var menu_data = [
                { url: row.detail_url,
                  icon: 'fa fa-info-circle',
                  text: 'View Text Unit' }
              ];
              show_menu(menu_data, grid, row.pk);
            };
            grid.jqxGrid({
              source: nestedGridAdapter,
              altrows: true,
              rowsheight: 40,
              enabletooltips: true,
              sortable: true,
              filterable: true,
              width: '98%',
              height: 200,
              columns: [
                { text: 'Count', datafield: 'count', width: 60,
                  align: 'center', cellsalign: 'center' },
                { text: 'Text Unit', datafield: 'text_unit__text', width: 'auto',
                  align: 'center', cellsalign: 'center' },
                { text: 'Action', datafield: 'url', width: 60,
                  align: 'center', exportable: false,
                  columntype: 'button',
                  sortable: false, filterable: false, menu: false,
                  cellsrenderer: function(){ return 'Menu' },
                  buttonclick: menu_renderer }
              ]
            });
          }
        };
        return {
          rowdetails: true,
          initrowdetails: nested_grid_initrowdetails,
          rowdetailstemplate: {
            rowdetails: "<div id='grid' class='sub-grid' style='margin: 10px;'></div>",
            rowdetailsheight: 220,
            rowdetailshidden: true
          }
        };
      };

      // Text Units table
      var text_units_datafields = [
        { name: 'pk', type: 'int' },
        { name: 'unit_type', type: 'string' },
        { name: 'language', type: 'string' },
        { name: 'text', type: 'string' },
        { name: 'detail_url', type: 'string' }
      ];
      var text_units_menu_renderer = function(row) {
        var grid = $('.jqxgrid-text-units');
        row = grid.jqxGrid('getrowdata', row);
        var menu_data = [
          { url: row.detail_url,
            icon: 'fa fa-info-circle',
            text: 'View Text Unit'},
          { icon: 'fa fa-tags',
            cls: 'tag-text-unit',
            text: 'Tag'},
          { icon: 'fa fa-gavel',
            cls: 'classify-text-unit',
            text: 'Classify'}
        ];
        show_menu(menu_data, grid, row.pk);
      };
      var text_units_columns = [
        { text: 'Unit Type', datafield: 'unit_type', width: 80,
          align: 'center', cellsalign: 'center' },
        { text: 'Language', datafield: 'language', width: 80,
          align: 'center', cellsalign: 'center' },
        { text: 'Text', datafield: 'text', width: 'auto',
          align: 'center', cellsalign: 'center' },
        { text: 'Action', datafield: 'edit_url', width: 60,
          align: 'center', exportable: false,
          columntype: 'button',
          sortable: false, filterable: false, menu: false,
          cellsrenderer: function(){return 'Menu'},
          buttonclick: text_units_menu_renderer }
      ];
      var text_units_custom_source_data = {
        url: '{% url "document:text-unit-list" %}',
        data: {'document_pk': {{ document.pk }} },
        badgeClass: 'text-units-badge'
      };
      draw_grid(".jqxgrid-text-units", text_units_datafields, text_units_columns, true, text_units_custom_source_data);

      // Parties table
      var parties_datafields = [
        { name: 'party__name', type: 'string' },
        { name: 'party__type_abbr', type: 'string' },
        { name: 'count', type: 'int' },
        { name: 'party_summary_url', type: 'string' },
        { name: 'party_data' }
      ];
      var parties_menu_renderer = function(row_number) {
        var grid = $('.jqxgrid-top-party-usages');
        var row = grid.jqxGrid('getrowdata', row_number);
        var menu_data = [
          { icon: 'fa fa-folder-open-o',
            onclick: "expand_row(event, '.jqxgrid-top-party-usages', " + row_number + ")",
            text: 'Show Details' },
          { icon: 'fa fa-bars',
            onclick: "event.preventDefault(); apply_filter('.jqxgrid-text-units', 'text', '" + row.party__name + "', '#tabs1', 0)",
            text: 'View Related Text Units' },
          { icon: 'fa fa-search',
            url:  '{% url "extract:party-usage-list" %}?party_search=' + row.party__name,
            text: 'View Similar Party Usages' },
          { icon: 'fa fa-cubes',
            url:  row.party_summary_url,
            text: 'View Party Summary' }
        ];
        show_menu(menu_data, grid, row.pk, 300);
      };
      var partyNameFormatter = function (index, columnfield, value, defaulthtml, columnproperties, row) {
        return linkFormatter(defaulthtml, row.party_summary_url, value);
      };
      var parties_columns = [
        { text: 'Name', datafield: 'party__name', width: 'auto',
          align: 'center', cellsalign: 'center', columngroup: 'Party',
          cellsrenderer: partyNameFormatter },
        { text: 'Type', datafield: 'party__type_abbr', width: 'auto',
          align: 'center', cellsalign: 'center', columngroup: 'Party' },
        { text: 'Count', datafield: 'count', width: 150,
          align: 'center', cellsalign: 'center' },
        { text: 'Action', datafield: 'url', width: 60,
          align: 'center', exportable: false,
          columntype: 'button',
          sortable: false, filterable: false, menu: false,
          cellsrenderer: function(){return 'Menu'},
          buttonclick: parties_menu_renderer }
      ];
      var parties_custom_source_data = {
        url: '{% url "extract:top-party-usage-list" %}',
        data: { 'document_pk': {{ document.pk }} },
        badgeClass: 'parties-badge'
      };
      draw_grid(".jqxgrid-top-party-usages", parties_datafields, parties_columns, false,
          parties_custom_source_data, text_units_nested_grid_data('party_data'));

      // Top Term Usages table
      var terms_datafields = [
        { name: 'term__term', type: 'string' },
        { name: 'count', type: 'int' },
        { name: 'term_data' }

      ];
      var terms_menu_renderer = function(row_number) {
        var grid = $('.jqxgrid-top-term-usages');
        var row = grid.jqxGrid('getrowdata', row_number);
        var menu_data = [
          { icon: 'fa fa-folder-open-o',
            onclick: "expand_row(event, '.jqxgrid-top-term-usages', " + row_number + ")",
            text: 'Show Details' },
          { icon: 'fa fa-search',
            url: '{% url "extract:term-usage-list" %}?term_search=' + row.term__term,
            text: 'View Similar Term Usages' }
        ];
        show_menu(menu_data, grid, row.pk, 300);
      };
      var terms_columns = [
        { text: 'Term', datafield: 'term__term', width: 'auto',
          align: 'center', cellsalign: 'center' },
        { text: 'Count', datafield: 'count', width: 'auto',
          align: 'center', cellsalign: 'center' },
        { text: 'Action', datafield: 'url', width: 60,
          align: 'center', exportable: false,
          columntype: 'button',
          sortable: false, filterable: false, menu: false,
          cellsrenderer: function(){return 'Menu'},
          buttonclick: terms_menu_renderer }
      ];
      var terms_custom_source_data = {
        url: '{% url "extract:top-term-usage-list" %}',
        data: { 'document_pk': {{ document.pk }} },
        badgeClass: 'terms-badge'
      };
      draw_grid(".jqxgrid-top-term-usages", terms_datafields, terms_columns, false,
          terms_custom_source_data, text_units_nested_grid_data('term_data'));

      // Top Entity Usages table
      var entities_datafields = [
        { name: 'entity__name', type: 'string' },
        { name: 'entity__category', type: 'string' },
        { name: 'entity_data' },
        { name: 'count', type: 'int' }
      ];
      var entities_menu_renderer = function(row_number) {
        var grid = $('.jqxgrid-top-entity-usages');
        var row = grid.jqxGrid('getrowdata', row_number);
        var menu_data = [
          { icon: 'fa fa-folder-open-o',
            onclick: "expand_row(event, '.jqxgrid-top-entity-usages', " + row_number + ")",
            text: 'Show Details' },
          { icon: 'fa fa-search',
            url:  '{% url "extract:geo-entity-usage-list" %}?entity_search=' + row.entity__name,
            text: 'View Similar Entity Usages' }
        ];
        show_menu(menu_data, grid, row.pk, 300);
      };
      var entities_columns = [
        { text: 'Entity Name', datafield: 'entity__name', width: 'auto',
          align: 'center', cellsalign: 'center' },
        { text: 'Entity Category', datafield: 'entity__category', width: 'auto',
          align: 'center', cellsalign: 'center' },
        { text: 'Count', datafield: 'count', width: 150,
          align: 'center', cellsalign: 'center' },
        { text: 'Action', datafield: 'url', width: 60,
          align: 'center', exportable: false,
          columntype: 'button',
          sortable: false, filterable: false, menu: false,
          cellsrenderer: function(){return 'Menu'},
          buttonclick: entities_menu_renderer }
      ];
      var entities_custom_source_data = {
        url: '{% url "extract:top-geo-entity-usage-list" %}',
        data: { 'document_pk': {{ document.pk }} },
        badgeClass: 'entities-badge'
      };
      draw_grid(".jqxgrid-top-entity-usages", entities_datafields, entities_columns, false,
          entities_custom_source_data, text_units_nested_grid_data('entity_data'));

      // Notes table
      var notes_datafields = [
        { name: 'pk', type: 'int' },
        { name: 'document__pk', type: 'int' },
        { name: 'note', type: 'string' },
        { name: 'user', type: 'string' },
        { name: 'timestamp', type: 'date' },
        { name: 'history' },
        { name: 'delete_url', type: 'string' }
      ];
      var notes_menu_renderer = function(row_number) {
        var grid = $('.jqxgrid-notes');
        var row = grid.jqxGrid('getrowdata', row_number);
        var menu_data = [
          { icon: 'fa fa-pencil',
            onclick: "event.preventDefault();show_note_popup('.jqxgrid-notes', " + row_number + ", 'document', 'document__pk')",
            text: 'Edit Note' },
          { icon: 'fa fa-folder-open-o',
            onclick: "expand_row(event, '.jqxgrid-notes', " + row_number + ")",
            text: 'Show History' },
          { url: row.delete_url + '?next={{ request.path }}',
            icon: 'fa fa-remove',
            cls: 'remove',
            text: 'Remove' }
        ];
        show_menu(menu_data, grid, row.pk);
      };
      var notes_columns = [
        { text: 'User', datafield: 'user', width: 120,
          align: 'center', cellsalign: 'center' },
        { text: 'Date', datafield: 'timestamp', width: 120,
          filtertype: 'date', cellsformat: 'MM-dd-yyyy HH:mm',
          align: 'center', cellsalign: 'center' },
        { text: 'Note', datafield: 'note', width: 'auto',
          cellsrenderer: note_renderer,
          align: 'center', cellsalign: 'center' },
        { text: 'Action', datafield: 'url', width: 60,
          align: 'center', exportable: false,
          columntype: 'button',
          sortable: false, filterable: false, menu: false,
          cellsrenderer: function(){return 'Menu'},
          buttonclick: notes_menu_renderer }
      ];
      var notes_custom_source_data = {
        url: '{% url "document:document-note-list" %}',
        data: { 'document_pk': {{ document.pk }} },
        badgeClass: 'notes-badge'
      };
      // create nested grid
      var notes_initrowdetails = function(index, parentElement, gridElement, record) {
        var grid = $($(parentElement).children()[1]);
        var details_source = {
          datafields: [
            { name: 'document_id', type: 'int' },
            { name: 'history_date', type: 'date' },
            { name: 'history_user__username', type: 'string' },
            { name: 'note', type: 'string' }
          ],
          localdata: record.history
        };
        var nestedGridAdapter = new $.jqx.dataAdapter(details_source);
        if (grid != null) {
          grid.jqxGrid({
            source: nestedGridAdapter,
            altrows: true,
            rowsheight: 40,
            enabletooltips: true,
            sortable: true,
            filterable: true,
            width: '98%',
            height: 200,
            columns: [
              { text: 'Created Date', datafield: 'history_date', width: 150,
                filtertype: 'date', cellsformat: 'MM-dd-yyyy HH:mm',
                align: 'center', cellsalign: 'center' },
              { text: 'User', datafield: 'history_user__username', width: 150,
                align: 'center', cellsalign: 'center' },
              { text: 'Note', datafield: 'note', width: 'auto', minwidth: 300,
                cellsrenderer: note_renderer,
                align: 'center', cellsalign: 'center' }
            ]
          });
        }
      };
      var notes_custom_grid_options = {
        rowdetails: true,
        initrowdetails: notes_initrowdetails,
        rowdetailstemplate: {
          rowdetails: "<div class='sub-grid-title'>History</div><div id='grid' class='sub-grid'></div>",
          rowdetailsheight: 245,
          rowdetailshidden: true
        }
      };
      draw_grid(".jqxgrid-notes", notes_datafields, notes_columns, false, notes_custom_source_data, notes_custom_grid_options);

      // Tags table
      var tags_datafields = [
        { name: 'pk', type: 'int' },
        { name: 'text_unit__pk', type: 'int' },
        { name: 'tag', type: 'string' },
        { name: 'user__username', type: 'string' },
        { name: 'timestamp', type: 'date' },
        { name: 'delete_url', type: 'string' }
      ];
      var tags_menu_renderer = function(row_number) {
        var grid = $('.jqxgrid-tags');
        var row = grid.jqxGrid('getrowdata', row_number);
        var menu_data = [
          { icon: 'fa fa-pencil',
            onclick: "tag_popup('document', {{ document.pk }}, '.jqxgrid-tags'," + row.pk + ", '" + row.tag + "')",
            text: 'Edit Tag' },
          { url: row.delete_url + '?next={{ request.path }}',
            icon: 'fa fa-remove',
            cls: 'remove',
            text: 'Remove'}
        ];
        show_menu(menu_data, grid, row.pk);
      };
      var tags_columns = [
        { text: 'User', datafield: 'user__username', width: 120,
          align: 'center', cellsalign: 'center' },
        { text: 'Date', datafield: 'timestamp', width: 120,
          filtertype: 'date', cellsformat: 'MM-dd-yyyy HH:mm',
          align: 'center', cellsalign: 'center' },
        { text: 'Tag', datafield: 'tag', width: 'auto',
          align: 'center', cellsalign: 'center' },
        { text: 'Action', datafield: 'url', width: 60,
          align: 'center', exportable: false,
          columntype: 'button',
          sortable: false, filterable: false, menu: false,
          cellsrenderer: function(){return 'Menu'},
          buttonclick: tags_menu_renderer }
      ];
      var tags_custom_source_data = {
        url: '{% url "document:document-tag-list" %}',
        data: { 'document_id': {{ document.pk }} },
        badgeClass: 'tags-badge'
      };
      draw_grid(".jqxgrid-tags", tags_datafields, tags_columns, false, tags_custom_source_data);

      // Properties table
      var properties_datafields = [
        { name: 'pk', type: 'int' },
        { name: 'key', type: 'string' },
        { name: 'value', type: 'string' },
        { name: 'created_date', type: 'date' },
        { name: 'created_by__username', type: 'string' },
        { name: 'modified_date', type: 'date' },
        { name: 'modified_by__username', type: 'string' },
        { name: 'edit_url', type: 'string' },
        { name: 'delete_url', type: 'string' }
      ];
      var properties_menu_renderer = function(row) {
        var grid = $('.jqxgrid-properties');
        row = grid.jqxGrid('getrowdata', row);
        var menu_data = [
          { icon: 'fa fa-pencil',
            onclick: "event.preventDefault();document_property_popup('document', {{ document.pk }},'.jqxgrid-properties',"+row.pk+",'"+row.key+"','"+row.value+"')",
            text: 'Edit Property' },
          { url: row.delete_url + '?next={{ request.path }}',
            icon: 'fa fa-remove',
            cls: 'remove',
            text: 'Remove' }
        ];
        show_menu(menu_data, grid, row.pk);
      };
      var properties_columns = [
        { text: 'Property Name', datafield: 'key', width: 'auto',
          align: 'center', cellsalign: 'center' },
        { text: 'Property Value', datafield: 'value', width: 'auto',
          align: 'center', cellsalign: 'center' },
        { text: 'Created By', datafield: 'created_by__username', width: 120,
          align: 'center', cellsalign: 'center' },
        { text: 'Created Date', datafield: 'created_date', width: 120,
          filtertype: 'date', cellsformat: 'MM-dd-yyyy HH:mm',
          align: 'center', cellsalign: 'center' },
        { text: 'Modified By', datafield: 'modified_by__username', width: 120,
          align: 'center', cellsalign: 'center' },
        { text: 'Modified Date', datafield: 'modified_date', width: 120,
          filtertype: 'date', cellsformat: 'MM-dd-yyyy HH:mm',
          align: 'center', cellsalign: 'center' },
        { text: 'Action', datafield: 'edit_url', width: 60,
          align: 'center', exportable: false,
          columntype: 'button',
          sortable: false, filterable: false, menu: false,
          cellsrenderer: function(){return 'Menu'},
          buttonclick: properties_menu_renderer }
      ];
      var properties_custom_source_data = {
        url: '{% url "document:document-property-list" %}',
        data: { 'document_pk': {{ document.pk }} },
        badgeClass: 'properties-badge'
      };
      draw_grid(".jqxgrid-properties", properties_datafields, properties_columns, false, properties_custom_source_data);

      // Top Date Usages table
      var dates_datafields = [
        { name: 'date', type: 'date' },
        { name: 'count', type: 'int' },
        { name: 'date_data' }
      ];
      var dates_menu_renderer = function(row_number) {
        var grid = $('.jqxgrid-dates');
        var row = grid.jqxGrid('getrowdata', row_number);
        var date_str = row.date.getFullYear()+'-'+(row.date.getMonth()+1)+'-'+row.date.getDate();
        var menu_data = [
          { icon: 'fa fa-folder-open-o',
            onclick: "expand_row(event, '.jqxgrid-dates', " + row_number + ")",
            text: 'Show Details' },
          { icon: 'fa fa-search',
            url:  '{% url "extract:date-usage-list" %}?date_search=' + date_str,
            text: 'View Similar Date Usages' }
        ];
        show_menu(menu_data, grid, row.pk, 300);
      };
      var dates_columns = [
        { text: 'Date', datafield: 'date', width: 'auto',
          align: 'center', cellsalign: 'center',
          filtertype: 'date', format: 'yyyy-MM-dd', cellsformat: 'yyyy-MM-dd' },
        { text: 'Count', datafield: 'count', width: 150,
          align: 'center', cellsalign: 'center' },
        { text: 'Action', datafield: 'url', width: 60,
          align: 'center', exportable: false,
          columntype: 'button',
          sortable: false, filterable: false, menu: false,
          cellsrenderer: function(){return 'Menu'},
          buttonclick: dates_menu_renderer }
      ];
      var dates_custom_source_data = {
        url: '{% url "extract:top-date-usage-list" %}',
        data: { 'document_pk': {{ document.pk }} },
        badgeClass: 'dates-badge'
      };
      draw_grid(".jqxgrid-dates", dates_datafields, dates_columns, false,
          dates_custom_source_data, text_units_nested_grid_data('date_data'));

      {% if 'definition' in available_locators %}
        // Top Definition Usages table
        var definitions_datafields = [
          { name: 'definition', type: 'string' },
          { name: 'count', type: 'int' },
          { name: 'definition_data' }
        ];
<<<<<<< HEAD
        show_menu(menu_data, grid, row.pk, 300);
      };
      var definitions_columns = [
        { text: 'Definition', datafield: 'definition', width: 'auto',
          align: 'center', cellsalign: 'center' },
        { text: 'Count', datafield: 'count', width: 150,
          align: 'center', cellsalign: 'center' },
        { text: 'Action', datafield: 'url', width: 60,
          align: 'center', exportable: false,
          columntype: 'button',
          sortable: false, filterable: false, menu: false,
          cellsrenderer: function(){return 'Menu'},
          buttonclick: definitions_menu_renderer }
      ];
      var definitions_custom_source_data = {
        url: '{% url "extract:top-definition-usage-list" %}',
        data: { 'document_pk': {{ document.pk }} },
        badgeClass: 'definitions-badge'
      };
      draw_grid(".jqxgrid-definitions", definitions_datafields, definitions_columns, false,
          definitions_custom_source_data, text_units_nested_grid_data('definition_data'));

      // Top Date Duration Usages table
      var durations_datafields = [
        { name: 'duration', type: 'int' },
        { name: 'duration_str', type: 'string' },
        { name: 'count', type: 'int' },
        { name: 'duration_data' }
      ];
      var durations_menu_renderer = function(row_number) {
        var grid = $('.jqxgrid-durations');
        var row = grid.jqxGrid('getrowdata', row_number);
        var menu_data = [
          { icon: 'fa fa-folder-open-o',
            onclick: "expand_row(event, '.jqxgrid-durations', " + row_number + ")",
            text: 'Show Details' },
          { icon: 'fa fa-search',
            url:  '{% url "extract:date-duration-usage-list" %}?duration_search=' + row.duration_str,
            text: 'View Similar Date Duration Usages' }
        ];
        show_menu(menu_data, grid, row.pk, 300);
      };
      var durations_columns = [
        { text: 'Duration (days)', datafield: 'duration', width: 'auto',
          align: 'center', cellsalign: 'center' },
        { text: 'Duration (value)', datafield: 'duration_str', width: 'auto',
          align: 'center', cellsalign: 'center' },
        { text: 'Count', datafield: 'count', width: 150,
          align: 'center', cellsalign: 'center' },
        { text: 'Action', datafield: 'url', width: 60,
          align: 'center', exportable: false,
          columntype: 'button',
          sortable: false, filterable: false, menu: false,
          cellsrenderer: function(){return 'Menu'},
          buttonclick: durations_menu_renderer }
      ];
      var durations_custom_source_data = {
        url: '{% url "extract:top-date-duration-usage-list" %}',
        data: { 'document_pk': {{ document.pk }} },
        badgeClass: 'durations-badge'
      };
      draw_grid(".jqxgrid-durations", durations_datafields, durations_columns, false,
          durations_custom_source_data, text_units_nested_grid_data('duration_data'));
=======
        var definitions_menu_renderer = function(row_number) {
          var grid = $('.jqxgrid-definitions');
          var row = grid.jqxGrid('getrowdata', row_number);
          var menu_data = [
            { icon: 'fa fa-folder-open-o',
              onclick: "expand_row(event, '.jqxgrid-definitions', " + row_number + ")",
              text: 'Show Details' },
            { icon: 'fa fa-search',
              url:  '{% url "extract:definition-usage-list" %}?definition_search=' + encodeURIComponent(row.definition),
              text: 'View Similar Definition Usages' }
          ];
          show_menu(menu_data, grid, row.pk, 300);
        };
        var definitions_columns = [
          { text: 'Definition', datafield: 'definition', width: 'auto',
            align: 'center', cellsalign: 'center' },
          { text: 'Count', datafield: 'count', width: 150,
            align: 'center', cellsalign: 'center' },
          { text: 'Action', datafield: 'url', width: 60,
            align: 'center', exportable: false,
            columntype: 'button',
            sortable: false, filterable: false, menu: false,
            cellsrenderer: function(){return 'Menu'},
            buttonclick: definitions_menu_renderer }
        ];
        var definitions_custom_source_data = {
          url: '{% url "extract:top-definition-usage-list" %}',
          data: { 'document_pk': {{ document.pk }} },
          badgeClass: 'definitions-badge'
        };
        draw_grid(".jqxgrid-definitions", definitions_datafields, definitions_columns, false,
            definitions_custom_source_data, text_units_nested_grid_data('definition_data'));
      {% endif %}
>>>>>>> 16fd9565

      {% if 'duration' in available_locators %}
        // Top Date Duration Usages table
        var durations_datafields = [
          { name: 'amount', type: 'int' },
          { name: 'duration_type', type: 'string' },
          { name: 'duration_days', type: 'float' },
          { name: 'count', type: 'int' },
          { name: 'duration_data' }
        ];
        var durations_menu_renderer = function(row_number) {
          var grid = $('.jqxgrid-durations');
          var row = grid.jqxGrid('getrowdata', row_number);
          var menu_data = [
            { icon: 'fa fa-folder-open-o',
              onclick: "expand_row(event, '.jqxgrid-durations', " + row_number + ")",
              text: 'Show Details' },
            { icon: 'fa fa-search',
              url:  '{% url "extract:date-duration-usage-list" %}?duration_search=' + row.duration_str,
              text: 'View Similar Date Duration Usages' }
          ];
          show_menu(menu_data, grid, row.pk, 300);
        };
        var durations_columns = [
          { text: 'Amount', datafield: 'amount', width: 'auto',
            align: 'center', cellsalign: 'center' },
          { text: 'Duration Type', datafield: 'duration_type', width: 'auto',
            align: 'center', cellsalign: 'center' },
          { text: 'Days', datafield: 'duration_days', width: 'auto',
            align: 'center', cellsalign: 'center',
            cellsrenderer: defaultLinkFormatter  },
          { text: 'Count', datafield: 'count', width: 'auto',
            align: 'center', cellsalign: 'center' },
          { text: 'Action', datafield: 'url', width: 60,
            align: 'center', exportable: false,
            columntype: 'button',
            sortable: false, filterable: false, menu: false,
            cellsrenderer: function(){return 'Menu'},
            buttonclick: durations_menu_renderer }
        ];
        var durations_custom_source_data = {
          url: '{% url "extract:top-date-duration-usage-list" %}',
          data: { 'document_pk': {{ document.pk }} },
          badgeClass: 'durations-badge'
        };
        draw_grid(".jqxgrid-durations", durations_datafields, durations_columns, false,
            durations_custom_source_data, text_units_nested_grid_data('duration_data'));
      {% endif %}

<<<<<<< HEAD
      // Top Currency Usages table
      var currencies_datafields = [
        { name: 'currency', type: 'string' },
        { name: 'usage_type', type: 'string' },
        { name: 'count', type: 'int' },
        { name: 'url', type: 'string' },
        { name: 'currency_data' }
      ];
      var currencies_menu_renderer = function(row_number) {
        var grid = $('.jqxgrid-currencies');
        var row = grid.jqxGrid('getrowdata', row_number);
        var menu_data = [
          { icon: 'fa fa-folder-open-o',
            onclick: "expand_row(event, '.jqxgrid-currencies', " + row_number + ")",
            text: 'Show Details' },
          { icon: 'fa fa-search',
            url:  '{% url "extract:currency-usage-list" %}?currency_search=' + encodeURIComponent(row.currency),
            text: 'View Similar Currency Usages' }
        ];
        show_menu(menu_data, grid, row.pk, 300);
      };
      var currencies_columns = [
        { text: 'Currency', datafield: 'currency', width: 'auto',
          align: 'center', cellsalign: 'center',
          cellsrenderer: defaultLinkFormatter },
        { text: 'Usage Type', datafield: 'usage_type', width: 'auto',
          align: 'center', cellsalign: 'center' },
        { text: 'Count', datafield: 'count', width: 'auto',
          align: 'center', cellsalign: 'center' },
        { text: 'Action', datafield: 'url', width: 60,
          align: 'center', exportable: false,
          columntype: 'button',
          sortable: false, filterable: false, menu: false,
          cellsrenderer: function(){return 'Menu'},
          buttonclick: currencies_menu_renderer }
      ];
      var currencies_custom_source_data = {
        url: '{% url "extract:top-currency-usage-list" %}',
        data: { 'document_pk': {{ document.pk }} },
        badgeClass: 'currencies-badge'
      };
      // create nested grid.
      var currencies_initrowdetails = function(index, parentElement, gridElement, record) {
        var grid = $($(parentElement).children()[0]);
        grid.attr('id', 'grid' + record.boundindex);
        var details_source = {
          datafields: [
            { name: 'currency', type: 'string' },
            { name: 'amount', type: 'float' },
            { name: 'amount__str', type: 'string' },
            { name: 'usage_type', type: 'string' },
            { name: 'text_unit__text', type: 'string' },
            { name: 'detail_url', type: 'string' }
          ],
          localdata: record.currency_data
=======
      {% if 'court' in available_locators %}
        // Top Court Usages table
        var courts_datafields = [
          { name: 'court__name', type: 'string' },
          { name: 'court__alias', type: 'string' },
          { name: 'count', type: 'int' },
          { name: 'court_data' }
        ];
        var courts_menu_renderer = function(row_number) {
          var grid = $('.jqxgrid-courts');
          var row = grid.jqxGrid('getrowdata', row_number);
          var menu_data = [
            { icon: 'fa fa-folder-open-o',
              onclick: "expand_row(event, '.jqxgrid-courts', " + row_number + ")",
              text: 'Show Details' },
            { icon: 'fa fa-search',
              url:  '{% url "extract:court-usage-list" %}?court=' + encodeURIComponent(row.court__name),
              text: 'View Similar Court Usages' }
          ];
          show_menu(menu_data, grid, row.pk, 300);
>>>>>>> 16fd9565
        };
        var courts_columns = [
          { text: 'Court Name', datafield: 'court__name', width: 'auto',
            align: 'center', cellsalign: 'center' },
          { text: 'Court Alias', datafield: 'court__alias', width: 150,
            align: 'center', cellsalign: 'center' },
          { text: 'Count', datafield: 'count', width: 150,
            align: 'center', cellsalign: 'center' },
          { text: 'Action', datafield: 'url', width: 60,
            align: 'center', exportable: false,
            columntype: 'button',
            sortable: false, filterable: false, menu: false,
            cellsrenderer: function(){return 'Menu'},
            buttonclick: courts_menu_renderer }
        ];
        var courts_custom_source_data = {
          url: '{% url "extract:top-court-usage-list" %}',
          data: { 'document_pk': {{ document.pk }} },
          badgeClass: 'courts-badge'
        };
        draw_grid(".jqxgrid-courts", courts_datafields, courts_columns, false,
            courts_custom_source_data, text_units_nested_grid_data('court_data'));
      {% endif %}

      {% if 'currency' in available_locators %}
        // Top Currency Usages table
        var currencies_datafields = [
          { name: 'currency', type: 'string' },
          {#        { name: 'usage_type', type: 'string' },#}
          { name: 'count', type: 'int' },
          { name: 'url', type: 'string' },
          { name: 'currency_data' }
        ];
        var currencies_menu_renderer = function(row_number) {
          var grid = $('.jqxgrid-currencies');
          var row = grid.jqxGrid('getrowdata', row_number);
          var menu_data = [
            { icon: 'fa fa-folder-open-o',
              onclick: "expand_row(event, '.jqxgrid-currencies', " + row_number + ")",
              text: 'Show Details' },
            { icon: 'fa fa-search',
              url:  '{% url "extract:currency-usage-list" %}?currency_search=' + encodeURIComponent(row.currency),
              text: 'View Similar Currency Usages' }
          ];
          show_menu(menu_data, grid, row.pk, 300);
        };
        var currencies_columns = [
          { text: 'Currency', datafield: 'currency', width: 'auto',
            align: 'center', cellsalign: 'center',
            cellsrenderer: defaultLinkFormatter },
          {#        { text: 'Usage Type', datafield: 'usage_type', width: 'auto',#}
          {#          align: 'center', cellsalign: 'center' },#}
          { text: 'Count', datafield: 'count', width: 'auto',
            align: 'center', cellsalign: 'center' },
          { text: 'Action', datafield: 'url', width: 60,
            align: 'center', exportable: false,
            columntype: 'button',
            sortable: false, filterable: false, menu: false,
            cellsrenderer: function(){return 'Menu'},
            buttonclick: currencies_menu_renderer }
        ];
        var currencies_custom_source_data = {
          url: '{% url "extract:top-currency-usage-list" %}',
          data: { 'document_pk': {{ document.pk }} },
          badgeClass: 'currencies-badge'
        };
        // create nested grid.
        var currencies_initrowdetails = function(index, parentElement, gridElement, record) {
          var grid = $($(parentElement).children()[0]);
          grid.attr('id', 'grid' + record.boundindex);
          var details_source = {
            datafields: [
              { name: 'currency', type: 'string' },
              { name: 'amount', type: 'float' },
              { name: 'amount__str', type: 'string' },
              {#            { name: 'usage_type', type: 'string' },#}
              { name: 'text_unit__text', type: 'string' },
              { name: 'detail_url', type: 'string' }
            ],
            localdata: record.currency_data
          };
<<<<<<< HEAD
          grid.jqxGrid({
            source: nestedGridAdapter,
            altrows: true,
            enabletooltips: true,
            sortable: true,
            filterable: true,
            width: '98%',
            height: 200,
            columns: [
              { text: 'Currency', datafield: 'currency', width: 80,
                align: 'center', cellsalign: 'center', columngroup: 'Currency Info' },
              { text: 'Type', datafield: 'usage_type', width: 100,
                align: 'center', cellsalign: 'center', columngroup: 'Currency Info' },
              { text: 'Amount', datafield: 'amount', width: 120, cellsformat: 'f2',
                align: 'center', cellsalign: 'center', columngroup: 'Currency Info' },
              { text: 'Text Unit', datafield: 'text_unit__text', width: 'auto', minwidth: 300,
                align: 'center', cellsalign: 'center' },
              { text: 'Action', datafield: 'edit_url', width: 60,
                align: 'center', exportable: false,
                columntype: 'button',
                sortable: false, filterable: false, menu: false,
                cellsrenderer: function(){return 'Menu'},
                buttonclick: currencies_menu_renderer }
            ]
          });
        }
      };
      var currencies_custom_grid_options = {
        rowsheight: 60,
        pageable: false,
        rowdetails: true,
        initrowdetails: currencies_initrowdetails,
        rowdetailstemplate: {
          rowdetails: "<div id='grid' class='sub-grid' style='margin: 10px;'></div>",
          rowdetailsheight: 245,
          rowdetailshidden: true
        },
        columngroups: [
          { text: 'Clustering info', name: 'Clustering info', align: 'center' }
        ]
      };
      draw_grid(".jqxgrid-currencies", currencies_datafields, currencies_columns, false,
          currencies_custom_source_data, currencies_custom_grid_options);
=======
          var nestedGridAdapter = new $.jqx.dataAdapter(details_source);
          if (grid != null) {
            var currencies_menu_renderer = function(row) {
              row = grid.jqxGrid('getrowdata', row);
              var menu_data = [
                { url: row.detail_url,
                  icon: 'fa fa-info-circle',
                  text: 'View Text Unit'}
              ];
              show_menu(menu_data, grid, row.pk, 300);
            };
            grid.jqxGrid({
              source: nestedGridAdapter,
              altrows: true,
              enabletooltips: true,
              sortable: true,
              filterable: true,
              width: '98%',
              height: 200,
              columns: [
                { text: 'Currency', datafield: 'currency', width: 80,
                  align: 'center', cellsalign: 'center', columngroup: 'Currency Info' },
                {#              { text: 'Type', datafield: 'usage_type', width: 100,#}
                {#                align: 'center', cellsalign: 'center', columngroup: 'Currency Info' },#}
                { text: 'Amount', datafield: 'amount', width: 120, cellsformat: 'f2',
                  align: 'center', cellsalign: 'center', columngroup: 'Currency Info' },
                { text: 'Text Unit', datafield: 'text_unit__text', width: 'auto', minwidth: 300,
                  align: 'center', cellsalign: 'center' },
                { text: 'Action', datafield: 'edit_url', width: 60,
                  align: 'center', exportable: false,
                  columntype: 'button',
                  sortable: false, filterable: false, menu: false,
                  cellsrenderer: function(){return 'Menu'},
                  buttonclick: currencies_menu_renderer }
              ]
            });
          }
        };
        var currencies_custom_grid_options = {
          rowsheight: 60,
          pageable: false,
          rowdetails: true,
          initrowdetails: currencies_initrowdetails,
          rowdetailstemplate: {
            rowdetails: "<div id='grid' class='sub-grid' style='margin: 10px;'></div>",
            rowdetailsheight: 245,
            rowdetailshidden: true
          },
          columngroups: [
            { text: 'Clustering info', name: 'Clustering info', align: 'center' }
          ]
        };
        draw_grid(".jqxgrid-currencies", currencies_datafields, currencies_columns, false,
            currencies_custom_source_data, currencies_custom_grid_options);
      {% endif %}
>>>>>>> 16fd9565

      {% if 'regulation' in available_locators %}
        // Top Regulation Usages table
        var regulations_datafields = [
          { name: 'regulation_name', type: 'string' },
          { name: 'regulation_type', type: 'string' },
          { name: 'count', type: 'int' },
          { name: 'regulation_data' }
        ];
        var regulations_menu_renderer = function(row_number) {
          var grid = $('.jqxgrid-regulations');
          var row = grid.jqxGrid('getrowdata', row_number);
          var menu_data = [
            { icon: 'fa fa-folder-open-o',
              onclick: "expand_row(event, '.jqxgrid-regulations', " + row_number + ")",
              text: 'Show Details' },
            { icon: 'fa fa-search',
              url:  '{% url "extract:regulation-usage-list" %}?regulation_search=' + encodeURIComponent(row.regulation_name),
              text: 'View Similar Regulation Usages' }
          ];
          show_menu(menu_data, grid, row.pk, 300);
        };
        var regulations_columns = [
          { text: 'Regulation Type', datafield: 'regulation_type', width: 'auto',
            align: 'center', cellsalign: 'center' },
          { text: 'Regulation Name', datafield: 'regulation_name', width: 'auto',
            align: 'center', cellsalign: 'center' },
          { text: 'Count', datafield: 'count', width: 150,
            align: 'center', cellsalign: 'center' },
          { text: 'Action', datafield: 'url', width: 60,
            align: 'center', exportable: false,
            columntype: 'button',
            sortable: false, filterable: false, menu: false,
            cellsrenderer: function(){return 'Menu'},
            buttonclick: regulations_menu_renderer }
        ];
        var regulations_custom_source_data = {
          url: '{% url "extract:top-regulation-usage-list" %}',
          data: { 'document_pk': {{ document.pk }} },
          badgeClass: 'regulations-badge'
        };
        draw_grid(".jqxgrid-regulations", regulations_datafields, regulations_columns, false,
            regulations_custom_source_data, text_units_nested_grid_data('regulation_data'));
      {% endif %}

      {% if 'citation' in available_locators %}
        // Top Citation Usages table
        var citations_datafields = [
          { name: 'citation_str', type: 'string' },
          { name: 'count', type: 'int' },
          { name: 'citation_data' }
        ];
        var citations_menu_renderer = function(row_number) {
          var grid = $('.jqxgrid-citations');
          var row = grid.jqxGrid('getrowdata', row_number);
          var menu_data = [
            { icon: 'fa fa-folder-open-o',
              onclick: "expand_row(event, '.jqxgrid-citations', " + row_number + ")",
              text: 'Show Details' },
            { icon: 'fa fa-search',
              url:  '{% url "extract:citation-usage-list" %}?citation_search=' + encodeURIComponent(row.citation_str),
              text: 'View Similar Citation Usages' }
          ];
          show_menu(menu_data, grid, row.pk, 300);
        };
        var citations_columns = [
          { text: 'Citation', datafield: 'citation_str', width: 'auto',
            align: 'center', cellsalign: 'center' },
          { text: 'Count', datafield: 'count', width: 150,
            align: 'center', cellsalign: 'center' },
          { text: 'Action', datafield: 'url', width: 60,
            align: 'center', exportable: false,
            columntype: 'button',
            sortable: false, filterable: false, menu: false,
            cellsrenderer: function(){return 'Menu'},
            buttonclick: citations_menu_renderer }
        ];
        var citations_custom_source_data = {
          url: '{% url "extract:top-citation-usage-list" %}',
          data: { 'document_pk': {{ document.pk }} },
          badgeClass: 'citations-badge'
        };
        draw_grid(".jqxgrid-citations", citations_datafields, citations_columns, false,
            citations_custom_source_data, text_units_nested_grid_data('citation_data'));
      {% endif %}

      {% if 'distance' in available_locators %}
        // Top Distance Usages table
        var distances_datafields = [
          { name: 'distance_type', type: 'string' },
          { name: 'amount', type: 'float' },
          { name: 'count', type: 'int' },
          { name: 'distance_data' }
        ];
        var distances_menu_renderer = function(row_number) {
          var grid = $('.jqxgrid-distances');
          var row = grid.jqxGrid('getrowdata', row_number);
          var menu_data = [
            { icon: 'fa fa-folder-open-o',
              onclick: "expand_row(event, '.jqxgrid-distances', " + row_number + ")",
              text: 'Show Details' },
            { icon: 'fa fa-search',
              url:  '{% url "extract:distance-usage-list" %}?distance_search=' + encodeURIComponent(row.distance_str),
              text: 'View Similar Distance Usages' }
          ];
          show_menu(menu_data, grid, row.pk, 300);
        };
        var distances_columns = [
          { text: 'Amount', datafield: 'amount', width: 'auto',
            align: 'center', cellsalign: 'center' },
          { text: 'Distance Type', datafield: 'distance_type', width: 'auto',
            align: 'center', cellsalign: 'center' },
          { text: 'Count', datafield: 'count', width: 150,
            align: 'center', cellsalign: 'center' },
          { text: 'Action', datafield: 'url', width: 60,
            align: 'center', exportable: false,
            columntype: 'button',
            sortable: false, filterable: false, menu: false,
            cellsrenderer: function(){return 'Menu'},
            buttonclick: distances_menu_renderer }
        ];
        var distances_custom_source_data = {
          url: '{% url "extract:top-distance-usage-list" %}',
          data: { 'document_pk': {{ document.pk }} },
          badgeClass: 'distances-badge'
        };
        draw_grid(".jqxgrid-distances", distances_datafields, distances_columns, false,
            distances_custom_source_data, text_units_nested_grid_data('distance_data'));
      {% endif %}

      {% if 'amount' in available_locators %}
        // Top Amount Usages table
        var amounts_datafields = [
          { name: 'amount', type: 'float' },
          { name: 'count', type: 'int' },
          { name: 'amount_data' }
        ];
        var amounts_menu_renderer = function(row_number) {
          var grid = $('.jqxgrid-amounts');
          var row = grid.jqxGrid('getrowdata', row_number);
          var menu_data = [
            { icon: 'fa fa-folder-open-o',
              onclick: "expand_row(event, '.jqxgrid-amounts', " + row_number + ")",
              text: 'Show Details' },
            { icon: 'fa fa-search',
              url:  '{% url "extract:amount-usage-list" %}?amount_search=' + encodeURIComponent(row.amount),
              text: 'View Similar Amount Usages' }
          ];
          show_menu(menu_data, grid, row.pk, 300);
        };
        var amounts_columns = [
          { text: 'Amount', datafield: 'amount', width: 'auto',
            align: 'center', cellsalign: 'center' },
          { text: 'Count', datafield: 'count', width: 150,
            align: 'center', cellsalign: 'center' },
          { text: 'Action', datafield: 'url', width: 60,
            align: 'center', exportable: false,
            columntype: 'button',
            sortable: false, filterable: false, menu: false,
            cellsrenderer: function(){return 'Menu'},
            buttonclick: amounts_menu_renderer }
        ];
        var amounts_custom_source_data = {
          url: '{% url "extract:top-amount-usage-list" %}',
          data: { 'document_pk': {{ document.pk }} },
          badgeClass: 'amounts-badge'
        };
        draw_grid(".jqxgrid-amounts", amounts_datafields, amounts_columns, false,
            amounts_custom_source_data, text_units_nested_grid_data('amount_data'));
      {% endif %}

      {% if 'percent' in available_locators %}
        // Top Percent Usages table
        var percents_datafields = [
          { name: 'unit_type', type: 'string' },
          { name: 'amount', type: 'float' },
          { name: 'count', type: 'int' },
          { name: 'percent_data' }
        ];
        var percents_menu_renderer = function(row_number) {
          var grid = $('.jqxgrid-percents');
          var row = grid.jqxGrid('getrowdata', row_number);
          var menu_data = [
            { icon: 'fa fa-folder-open-o',
              onclick: "expand_row(event, '.jqxgrid-percents', " + row_number + ")",
              text: 'Show Details' },
            { icon: 'fa fa-search',
              url:  '{% url "extract:percent-usage-list" %}?percent_type_search=' + encodeURIComponent(row.unit_type) +
              '&percent_amount_search=' + encodeURIComponent(row.amount),
              text: 'View Similar Percent Usages' }
          ];
          show_menu(menu_data, grid, row.pk, 300);
        };
        var percents_columns = [
          { text: 'Amount', datafield: 'amount', width: 'auto',
            align: 'center', cellsalign: 'center' },
          { text: 'Unit Type', datafield: 'unit_type', width: 'auto',
            align: 'center', cellsalign: 'center' },
          { text: 'Count', datafield: 'count', width: 150,
            align: 'center', cellsalign: 'center' },
          { text: 'Action', datafield: 'url', width: 60,
            align: 'center', exportable: false,
            columntype: 'button',
            sortable: false, filterable: false, menu: false,
            cellsrenderer: function(){return 'Menu'},
            buttonclick: percents_menu_renderer }
        ];
        var percents_custom_source_data = {
          url: '{% url "extract:top-percent-usage-list" %}',
          data: { 'document_pk': {{ document.pk }} },
          badgeClass: 'percents-badge'
        };
        draw_grid(".jqxgrid-percents", percents_datafields, percents_columns, false,
            percents_custom_source_data, text_units_nested_grid_data('percent_data'));
      {% endif %}

      {% if 'ratio' in available_locators %}
        // Top Ratio Usages table
        var ratios_datafields = [
          { name: 'amount', type: 'float' },
          { name: 'amount2', type: 'float' },
          { name: 'count', type: 'int' },
          { name: 'ratio_data' }
        ];
        var ratios_menu_renderer = function(row_number) {
          var grid = $('.jqxgrid-ratios');
          var row = grid.jqxGrid('getrowdata', row_number);
          var menu_data = [
            { icon: 'fa fa-folder-open-o',
              onclick: "expand_row(event, '.jqxgrid-ratios', " + row_number + ")",
              text: 'Show Details' },
            { icon: 'fa fa-search',
              url:  '{% url "extract:ratio-usage-list" %}?ratio_amount_search=' + encodeURIComponent(row.amount) +
              '&ratio_amount2_search=' + encodeURIComponent(row.amount2),
              text: 'View Similar Ratio Usages' }
          ];
          show_menu(menu_data, grid, row.pk, 300);
        };
        var ratios_columns = [
          { text: 'Amount 1', datafield: 'amount', width: 'auto',
            align: 'center', cellsalign: 'center' },
          { text: 'Amount 2', datafield: 'amount2', width: 'auto',
            align: 'center', cellsalign: 'center' },
          { text: 'Count', datafield: 'count', width: 150,
            align: 'center', cellsalign: 'center' },
          { text: 'Action', datafield: 'url', width: 60,
            align: 'center', exportable: false,
            columntype: 'button',
            sortable: false, filterable: false, menu: false,
            cellsrenderer: function(){return 'Menu'},
            buttonclick: ratios_menu_renderer }
        ];
        var ratios_custom_source_data = {
          url: '{% url "extract:top-ratio-usage-list" %}',
          data: { 'document_pk': {{ document.pk }} },
          badgeClass: 'ratios-badge'
        };
        draw_grid(".jqxgrid-ratios", ratios_datafields, ratios_columns, false,
            ratios_custom_source_data, text_units_nested_grid_data('ratio_data'));
      {% endif %}

      {% if 'copyright' in available_locators %}
        // Top Copyright Usages table
        var copyrights_datafields = [
          { name: 'copyright_str', type: 'string' },
          { name: 'count', type: 'int' },
          { name: 'copyright_data' }
        ];
        var copyrights_menu_renderer = function(row_number) {
          var grid = $('.jqxgrid-copyrights');
          var row = grid.jqxGrid('getrowdata', row_number);
          var menu_data = [
            { icon: 'fa fa-folder-open-o',
              onclick: "expand_row(event, '.jqxgrid-copyrights', " + row_number + ")",
              text: 'Show Details' },
            { icon: 'fa fa-search',
              url:  '{% url "extract:copyright-usage-list" %}?copyright_search=' + encodeURIComponent(row.copyright_str),
              text: 'View Similar Copyright Usages' }
          ];
          show_menu(menu_data, grid, row.pk, 300);
        };
        var copyrights_columns = [
          { text: 'Copyright', datafield: 'copyright_str', width: 'auto',
            align: 'center', cellsalign: 'center' },
          { text: 'Count', datafield: 'count', width: 150,
            align: 'center', cellsalign: 'center' },
          { text: 'Action', datafield: 'url', width: 60,
            align: 'center', exportable: false,
            columntype: 'button',
            sortable: false, filterable: false, menu: false,
            cellsrenderer: function(){return 'Menu'},
            buttonclick: copyrights_menu_renderer }
        ];
        var copyrights_custom_source_data = {
          url: '{% url "extract:top-copyright-usage-list" %}',
          data: { 'document_pk': {{ document.pk }} },
          badgeClass: 'copyrights-badge'
        };
        draw_grid(".jqxgrid-copyrights", copyrights_datafields, copyrights_columns, false,
            copyrights_custom_source_data, text_units_nested_grid_data('copyright_data'));
      {% endif %}

      {% if 'trademark' in available_locators %}
        // Top Trademark Usages table
        var trademarks_datafields = [
          { name: 'trademark', type: 'string' },
          { name: 'count', type: 'int' },
          { name: 'trademark_data' }
        ];
        var trademarks_menu_renderer = function(row_number) {
          var grid = $('.jqxgrid-trademarks');
          var row = grid.jqxGrid('getrowdata', row_number);
          var menu_data = [
            { icon: 'fa fa-folder-open-o',
              onclick: "expand_row(event, '.jqxgrid-trademarks', " + row_number + ")",
              text: 'Show Details' },
            { icon: 'fa fa-search',
              url:  '{% url "extract:trademark-usage-list" %}?trademark_search=' + encodeURIComponent(row.trademark),
              text: 'View Similar Trademark Usages' }
          ];
          show_menu(menu_data, grid, row.pk, 300);
        };
        var trademarks_columns = [
          { text: 'Trademark', datafield: 'trademark', width: 'auto',
            align: 'center', cellsalign: 'center' },
          { text: 'Count', datafield: 'count', width: 150,
            align: 'center', cellsalign: 'center' },
          { text: 'Action', datafield: 'url', width: 60,
            align: 'center', exportable: false,
            columntype: 'button',
            sortable: false, filterable: false, menu: false,
            cellsrenderer: function(){return 'Menu'},
            buttonclick: trademarks_menu_renderer }
        ];
        var trademarks_custom_source_data = {
          url: '{% url "extract:top-trademark-usage-list" %}',
          data: { 'document_pk': {{ document.pk }} },
          badgeClass: 'trademarks-badge'
        };
        draw_grid(".jqxgrid-trademarks", trademarks_datafields, trademarks_columns, false,
            trademarks_custom_source_data, text_units_nested_grid_data('trademark_data'));
      {% endif %}

      {% if 'url' in available_locators %}
        // Top Url Usages table
        var urls_datafields = [
          { name: 'source_url', type: 'string' },
          { name: 'goto_url', type: 'string' },
          { name: 'count', type: 'int' },
          { name: 'url_data' }
        ];
        var urls_menu_renderer = function(row_number) {
          var grid = $('.jqxgrid-urls');
          var row = grid.jqxGrid('getrowdata', row_number);
          var menu_data = [
            { icon: 'fa fa-folder-open-o',
              onclick: "expand_row(event, '.jqxgrid-urls', " + row_number + ")",
              text: 'Show Details' },
            { icon: 'fa fa-search',
              url:  '{% url "extract:url-usage-list" %}?url_search=' + encodeURIComponent(row.url),
              text: 'View Similar Url Usages' },
            { url: row.goto_url,
              icon: 'fa fa-external-link-square',
              text: 'Go to URL',
              target: '_blank' }
          ];
          show_menu(menu_data, grid, row.pk, 300);
        };
        var urls_columns = [
          { text: 'Url', datafield: 'source_url', width: 'auto',
            align: 'center', cellsalign: 'center' },
          { text: 'Count', datafield: 'count', width: 150,
            align: 'center', cellsalign: 'center' },
          { text: 'Action', datafield: 'url', width: 60,
            align: 'center', exportable: false,
            columntype: 'button',
            sortable: false, filterable: false, menu: false,
            cellsrenderer: function(){return 'Menu'},
            buttonclick: urls_menu_renderer }
        ];
        var urls_custom_source_data = {
          url: '{% url "extract:top-url-usage-list" %}',
          data: { 'document_pk': {{ document.pk }} },
          badgeClass: 'urls-badge'
        };
        draw_grid(".jqxgrid-urls", urls_datafields, urls_columns, false,
            urls_custom_source_data, text_units_nested_grid_data('url_data'));
      {% endif %}

      // Task Queues table
      var task_queues_datafields = [
        { name: 'pk', type: 'int' },
        { name: 'description', type: 'string' },
        { name: 'complete_date', type: 'date' },
        { name: 'complete_user', type: 'string' },
        { name: 'open_url', type: 'string' },
        { name: 'remove_url', type: 'string' }
      ];
      var task_queues_menu_renderer = function(row, event) {
        var grid = $(event.currentTarget).parents('.jqxgrid');
        row = grid.jqxGrid('getrowdata', row);
        var menu_data = [
          { url: row.open_url,
            cls: 'mark-document-completed',
            icon: 'fa fa-gavel',
            text: row.complete_date ? 'Reopen Document' : 'Mark Document Completed' },
          { url: row.remove_url,
            cls: 'remove-from-task-queue',
            icon: 'fa fa-remove',
            text: 'Remove Document from this Task Queue' }
        ];
        show_menu(menu_data, grid, row.pk, 400);
      };
      var task_queues_columns = [
        { text: 'Description', datafield: 'description', width: 'auto',
          align: 'center', cellsalign: 'center' },
        { text: 'Date', datafield: 'complete_date', width: 150,
          filtertype: 'date', cellsformat: 'MM-dd-yyyy HH:mm',
          align: 'center', cellsalign: 'center', columngroup: 'Completed' },
        { text: 'User', datafield: 'complete_user', width: 150,
          align: 'center', cellsalign: 'center', columngroup: 'Completed' },
        { text: 'Action', datafield: 'edit_url', width: 60,
          align: 'center', exportable: false,
          columntype: 'button',
          sortable: false, filterable: false, menu: false,
          cellsrenderer: function(){return 'Menu'},
          buttonclick: task_queues_menu_renderer }
      ];
      var task_queues_custom_source_data = {
        url: '{% url "project:task-queue-list" %}',
        data: { 'document_pk': {{ document.pk }} },
        badgeClass: 'task-queues-badge'
      };
      var task_queues_custom_grid_options = {
        columngroups: [
          { text: 'Completed', name: 'Completed', align: 'center' }
        ]
      };
      draw_grid(".jqxgrid-task-queues", task_queues_datafields, task_queues_columns, false,
          task_queues_custom_source_data, task_queues_custom_grid_options);

      // Clusters table
      var clusters_datafields = [
        { name: 'pk', type: 'int' },
        { name: 'cluster_id', type: 'int' },
        { name: 'name', type: 'string' },
        { name: 'self_name', type: 'string' },
        { name: 'description', type: 'string' },
        { name: 'type', type: 'string' },
        { name: 'count', type: 'int' },
        { name: 'created_date', type: 'date' },
        { name: 'documents' },
        { name: 'url', type: 'string' }
      ];
      var clusters_menu_renderer = function(row_number, event) {
        var grid = $(event.currentTarget).parents('.jqxgrid');
        var row = grid.jqxGrid('getrowdata', row_number);
        var menu_data = [
          { icon: 'fa fa-folder-open-o',
            onclick: "expand_row(event, '.jqxgrid', " + row_number + ")",
            text: 'Show Documents' }
        ];
        show_menu(menu_data, grid, row.pk);
      };
      var clusters_columns = [
        { text: 'Cluster Name', datafield: 'self_name', width: 'auto',
          align: 'center', cellsalign: 'center' },
        { text: 'Cluster#', datafield: 'cluster_id', width: 80,
          align: 'center', cellsalign: 'center' },
        { text: 'Name', datafield: 'name', width: 'auto',
          align: 'center', cellsalign: 'center', columngroup: 'Clustering info' },
        { text: 'Description', datafield: 'description', width: 'auto',
          align: 'center', cellsalign: 'center', columngroup: 'Clustering info' },
        { text: 'Cluster By', datafield: 'type', width: 80,
          align: 'center', cellsalign: 'center', columngroup: 'Clustering info' },
        { text: 'Documents', datafield: 'count', width: 80,
          align: 'center', cellsalign: 'center' },
        { text: 'Date', datafield: 'created_date', width: 120,
          filtertype: 'date', cellsformat: 'MM-dd-yyyy HH:mm',
          align: 'center', cellsalign: 'center' },
        { text: 'Action', datafield: 'edit_url', width: 60,
          align: 'center', exportable: false,
          columntype: 'button',
          sortable: false, filterable: false, menu: false,
          cellsrenderer: function(){return 'Menu'},
          buttonclick: clusters_menu_renderer }
      ];
      var clusters_custom_source_data = {
        url: '{% url "analyze:document-cluster-list" %}',
        data: { 'document_pk': {{ document.pk }} },
        badgeClass: 'clusters-badge'
      };
      // create nested grid.
      var clusters_initrowdetails = function(index, parentElement, gridElement, record) {
        var documents_grid = $($(parentElement).children()[1]);
        documents_grid.attr('id', 'grid' + record.boundindex);
        var details_source = {
          datafields: [
            { name: 'pk', type: 'int' },
            { name: 'name', type: 'string' },
            { name: 'description', type: 'string' },
            { name: 'document_type', type: 'string' },
            { name: 'url', type: 'string' }
          ],
          localdata: record.documents
        };
        var nestedGridAdapter = new $.jqx.dataAdapter(details_source);
        if (documents_grid != null) {
          var documents_menu_renderer = function(row) {
            row = documents_grid.jqxGrid('getrowdata', row);
            var menu_data = [
              { url: row.url,
                icon: 'fa fa-file-text-o',
                text: 'Document Details' }
            ];
            show_menu(menu_data, documents_grid, row.pk, 300);
          };
          documents_grid.jqxGrid({
            source: nestedGridAdapter,
            altrows: true,
            enabletooltips: true,
            sortable: true,
            filterable: true,
            width: '98%',
            height: 200,
            columns: [
              { text: 'Name', datafield: 'name', width: 'auto',
                cellsrenderer: defaultLinkFormatter,
                align: 'center', cellsalign: 'center' },
              { text: 'Description', datafield: 'description', width: 300,
                align: 'center', cellsalign: 'center' },
              { text: 'Type', datafield: 'document_type', width: 100,
                align: 'center', cellsalign: 'center' },
              { text: 'Action', datafield: 'edit_url', width: 60,
                align: 'center', exportable: false,
                columntype: 'button',
                sortable: false, filterable: false, menu: false,
                cellsrenderer: function(){return 'Menu'},
                buttonclick: documents_menu_renderer }
            ]
          });
        }
      };
      var clusters_custom_grid_options = {
        rowsheight: 60,
        pageable: false,
        rowdetails: true,
        initrowdetails: clusters_initrowdetails,
        rowdetailstemplate: {
          rowdetails: "<div class='sub-grid-title'>Documents</div><div id='grid' class='sub-grid'></div>",
          rowdetailsheight: 245,
          rowdetailshidden: true
        },
        columngroups: [
          { text: 'Clustering info', name: 'Clustering info', align: 'center' }
        ]
      };
      draw_grid(".jqxgrid-clusters", clusters_datafields, clusters_columns, false,
          clusters_custom_source_data, clusters_custom_grid_options);

      // Document Similarity table
      var similarity_datafields = [
        { name: 'document_b__pk', type: 'int' },
        { name: 'document_b__name', type: 'string' },
        { name: 'document_b__description', type: 'string' },
        { name: 'document_b__document_type', type: 'string' },
        { name: 'document_b__url', type: 'string' },
        { name: 'similarity', type: 'float' }
      ];
      var document_b_name_renderer = function(index, columnfield, value, defaulthtml, columnproperties, row){
        return linkFormatter(defaulthtml, row.document_b__url, value);
      };
      var similarity_columns = [
        { text: 'ID', datafield: 'document_b__pk', width: 50,
          align: 'center', cellsalign: 'center',
          columngroup: 'Document B' },
        { text: 'Name', datafield: 'document_b__name', width: 'auto', minwidth: 300,
          align: 'center', cellsalign: 'left',
          cellsrenderer: document_b_name_renderer,
          columngroup: 'Document B' },
        { text: 'Description', datafield: 'document_b__description', width: 300,
          enabletooltips: true, columngroup: 'Document B',
          align: 'center', cellsalign: 'center' },
        { text: 'Type', datafield: 'document_b__document_type', width: 100,
          align: 'center', cellsalign: 'center',
          columngroup: 'Document B' },
        { text: 'Similarity', datafield: 'similarity', width: 80,
          align: 'center', cellsalign: 'center', cellsformat: 'p2' }
      ];
      var similarity_custom_source_data = {
        url: '{% url "analyze:document-similarity-list" %}',
        data: { 'document_pk': {{ document.pk }} },
        badgeClass: 'similarity-badge'
      };
      var similarity_custom_grid_options = {
        columngroups: [
          { text: 'Document B', name: 'Document B', align: 'center' }
        ]
      };
      draw_grid(".jqxgrid-similarity", similarity_datafields, similarity_columns, true,
          similarity_custom_source_data, similarity_custom_grid_options);

      if (window.location.hash.indexOf('tab') != -1 ){
        var tab_map = window.location.hash.split('-');
        var tab_no = tab_map.length == 2 ? tab_map[1] : tab_map[2];
        $('a[href="#tab-' + tab_no + '"]').tab('show');
      }
      $('#tabs1 a[data-toggle="tab"]').on('shown.bs.tab', function (e) {
        // e.target // newly activated tab
        // e.relatedTarget // previous active tab
        var other_tab = $(e.target).hasClass('other');
        var other_content = other_tab ? $(e.target).html() : '<span>Other items</span>';
        $('#tab1-other span').html(other_content)
      })
    });
  </script>
  {% include "document/_note_js.html" %}
{% endblock %}<|MERGE_RESOLUTION|>--- conflicted
+++ resolved
@@ -931,71 +931,6 @@
           { name: 'count', type: 'int' },
           { name: 'definition_data' }
         ];
-<<<<<<< HEAD
-        show_menu(menu_data, grid, row.pk, 300);
-      };
-      var definitions_columns = [
-        { text: 'Definition', datafield: 'definition', width: 'auto',
-          align: 'center', cellsalign: 'center' },
-        { text: 'Count', datafield: 'count', width: 150,
-          align: 'center', cellsalign: 'center' },
-        { text: 'Action', datafield: 'url', width: 60,
-          align: 'center', exportable: false,
-          columntype: 'button',
-          sortable: false, filterable: false, menu: false,
-          cellsrenderer: function(){return 'Menu'},
-          buttonclick: definitions_menu_renderer }
-      ];
-      var definitions_custom_source_data = {
-        url: '{% url "extract:top-definition-usage-list" %}',
-        data: { 'document_pk': {{ document.pk }} },
-        badgeClass: 'definitions-badge'
-      };
-      draw_grid(".jqxgrid-definitions", definitions_datafields, definitions_columns, false,
-          definitions_custom_source_data, text_units_nested_grid_data('definition_data'));
-
-      // Top Date Duration Usages table
-      var durations_datafields = [
-        { name: 'duration', type: 'int' },
-        { name: 'duration_str', type: 'string' },
-        { name: 'count', type: 'int' },
-        { name: 'duration_data' }
-      ];
-      var durations_menu_renderer = function(row_number) {
-        var grid = $('.jqxgrid-durations');
-        var row = grid.jqxGrid('getrowdata', row_number);
-        var menu_data = [
-          { icon: 'fa fa-folder-open-o',
-            onclick: "expand_row(event, '.jqxgrid-durations', " + row_number + ")",
-            text: 'Show Details' },
-          { icon: 'fa fa-search',
-            url:  '{% url "extract:date-duration-usage-list" %}?duration_search=' + row.duration_str,
-            text: 'View Similar Date Duration Usages' }
-        ];
-        show_menu(menu_data, grid, row.pk, 300);
-      };
-      var durations_columns = [
-        { text: 'Duration (days)', datafield: 'duration', width: 'auto',
-          align: 'center', cellsalign: 'center' },
-        { text: 'Duration (value)', datafield: 'duration_str', width: 'auto',
-          align: 'center', cellsalign: 'center' },
-        { text: 'Count', datafield: 'count', width: 150,
-          align: 'center', cellsalign: 'center' },
-        { text: 'Action', datafield: 'url', width: 60,
-          align: 'center', exportable: false,
-          columntype: 'button',
-          sortable: false, filterable: false, menu: false,
-          cellsrenderer: function(){return 'Menu'},
-          buttonclick: durations_menu_renderer }
-      ];
-      var durations_custom_source_data = {
-        url: '{% url "extract:top-date-duration-usage-list" %}',
-        data: { 'document_pk': {{ document.pk }} },
-        badgeClass: 'durations-badge'
-      };
-      draw_grid(".jqxgrid-durations", durations_datafields, durations_columns, false,
-          durations_custom_source_data, text_units_nested_grid_data('duration_data'));
-=======
         var definitions_menu_renderer = function(row_number) {
           var grid = $('.jqxgrid-definitions');
           var row = grid.jqxGrid('getrowdata', row_number);
@@ -1029,7 +964,6 @@
         draw_grid(".jqxgrid-definitions", definitions_datafields, definitions_columns, false,
             definitions_custom_source_data, text_units_nested_grid_data('definition_data'));
       {% endif %}
->>>>>>> 16fd9565
 
       {% if 'duration' in available_locators %}
         // Top Date Duration Usages table
@@ -1079,63 +1013,6 @@
             durations_custom_source_data, text_units_nested_grid_data('duration_data'));
       {% endif %}
 
-<<<<<<< HEAD
-      // Top Currency Usages table
-      var currencies_datafields = [
-        { name: 'currency', type: 'string' },
-        { name: 'usage_type', type: 'string' },
-        { name: 'count', type: 'int' },
-        { name: 'url', type: 'string' },
-        { name: 'currency_data' }
-      ];
-      var currencies_menu_renderer = function(row_number) {
-        var grid = $('.jqxgrid-currencies');
-        var row = grid.jqxGrid('getrowdata', row_number);
-        var menu_data = [
-          { icon: 'fa fa-folder-open-o',
-            onclick: "expand_row(event, '.jqxgrid-currencies', " + row_number + ")",
-            text: 'Show Details' },
-          { icon: 'fa fa-search',
-            url:  '{% url "extract:currency-usage-list" %}?currency_search=' + encodeURIComponent(row.currency),
-            text: 'View Similar Currency Usages' }
-        ];
-        show_menu(menu_data, grid, row.pk, 300);
-      };
-      var currencies_columns = [
-        { text: 'Currency', datafield: 'currency', width: 'auto',
-          align: 'center', cellsalign: 'center',
-          cellsrenderer: defaultLinkFormatter },
-        { text: 'Usage Type', datafield: 'usage_type', width: 'auto',
-          align: 'center', cellsalign: 'center' },
-        { text: 'Count', datafield: 'count', width: 'auto',
-          align: 'center', cellsalign: 'center' },
-        { text: 'Action', datafield: 'url', width: 60,
-          align: 'center', exportable: false,
-          columntype: 'button',
-          sortable: false, filterable: false, menu: false,
-          cellsrenderer: function(){return 'Menu'},
-          buttonclick: currencies_menu_renderer }
-      ];
-      var currencies_custom_source_data = {
-        url: '{% url "extract:top-currency-usage-list" %}',
-        data: { 'document_pk': {{ document.pk }} },
-        badgeClass: 'currencies-badge'
-      };
-      // create nested grid.
-      var currencies_initrowdetails = function(index, parentElement, gridElement, record) {
-        var grid = $($(parentElement).children()[0]);
-        grid.attr('id', 'grid' + record.boundindex);
-        var details_source = {
-          datafields: [
-            { name: 'currency', type: 'string' },
-            { name: 'amount', type: 'float' },
-            { name: 'amount__str', type: 'string' },
-            { name: 'usage_type', type: 'string' },
-            { name: 'text_unit__text', type: 'string' },
-            { name: 'detail_url', type: 'string' }
-          ],
-          localdata: record.currency_data
-=======
       {% if 'court' in available_locators %}
         // Top Court Usages table
         var courts_datafields = [
@@ -1156,7 +1033,6 @@
               text: 'View Similar Court Usages' }
           ];
           show_menu(menu_data, grid, row.pk, 300);
->>>>>>> 16fd9565
         };
         var courts_columns = [
           { text: 'Court Name', datafield: 'court__name', width: 'auto',
@@ -1238,51 +1114,7 @@
             ],
             localdata: record.currency_data
           };
-<<<<<<< HEAD
-          grid.jqxGrid({
-            source: nestedGridAdapter,
-            altrows: true,
-            enabletooltips: true,
-            sortable: true,
-            filterable: true,
-            width: '98%',
-            height: 200,
-            columns: [
-              { text: 'Currency', datafield: 'currency', width: 80,
-                align: 'center', cellsalign: 'center', columngroup: 'Currency Info' },
-              { text: 'Type', datafield: 'usage_type', width: 100,
-                align: 'center', cellsalign: 'center', columngroup: 'Currency Info' },
-              { text: 'Amount', datafield: 'amount', width: 120, cellsformat: 'f2',
-                align: 'center', cellsalign: 'center', columngroup: 'Currency Info' },
-              { text: 'Text Unit', datafield: 'text_unit__text', width: 'auto', minwidth: 300,
-                align: 'center', cellsalign: 'center' },
-              { text: 'Action', datafield: 'edit_url', width: 60,
-                align: 'center', exportable: false,
-                columntype: 'button',
-                sortable: false, filterable: false, menu: false,
-                cellsrenderer: function(){return 'Menu'},
-                buttonclick: currencies_menu_renderer }
-            ]
-          });
-        }
-      };
-      var currencies_custom_grid_options = {
-        rowsheight: 60,
-        pageable: false,
-        rowdetails: true,
-        initrowdetails: currencies_initrowdetails,
-        rowdetailstemplate: {
-          rowdetails: "<div id='grid' class='sub-grid' style='margin: 10px;'></div>",
-          rowdetailsheight: 245,
-          rowdetailshidden: true
-        },
-        columngroups: [
-          { text: 'Clustering info', name: 'Clustering info', align: 'center' }
-        ]
-      };
-      draw_grid(".jqxgrid-currencies", currencies_datafields, currencies_columns, false,
-          currencies_custom_source_data, currencies_custom_grid_options);
-=======
+
           var nestedGridAdapter = new $.jqx.dataAdapter(details_source);
           if (grid != null) {
             var currencies_menu_renderer = function(row) {
@@ -1338,7 +1170,6 @@
         draw_grid(".jqxgrid-currencies", currencies_datafields, currencies_columns, false,
             currencies_custom_source_data, currencies_custom_grid_options);
       {% endif %}
->>>>>>> 16fd9565
 
       {% if 'regulation' in available_locators %}
         // Top Regulation Usages table
