{% load static i18n pipeline project_tags %}

<!DOCTYPE html>
<html dir="ltr" lang="en-US">
<head>

  <meta http-equiv="content-type" content="text/html; charset=UTF-8">
  <meta http-equiv="x-ua-compatible" content="ie=edge">
  <meta name="viewport" content="width=device-width, initial-scale=1.0">
  <meta name="keywords" content="Contraxsuite Services,document,knowledge,management,analyze">
  <meta name="description" content="Contraxsuite Services allows to analyze documents content.">
  <meta name="author" content="ContraxSuite, LLC">

  {% block css %}
    <!-- Favicon -->
    <link rel="shortcut icon" href="{% static "images/favicon.ico" %}">

    <link rel="stylesheet" href="https://maxcdn.bootstrapcdn.com/font-awesome/4.7.0/css/font-awesome.min.css">
    <link rel="stylesheet" href="https://fonts.googleapis.com/css?family=Lato:300,400,400italic,600,700|Raleway:300,400,500,600,700|Crete+Round:400italic" type="text/css" />
    <link rel="stylesheet" href="{% static "theme/css/bootstrap.css" %}" type="text/css" />
    <link rel="stylesheet" href="{% static "theme/css/style.css" %}" type="text/css" />
    <link rel="stylesheet" href="{% static "theme/css/swiper.css" %}" type="text/css" />
    <link rel="stylesheet" href="{% static "theme/css/dark.css" %}" type="text/css" />
    <link rel="stylesheet" href="{% static "theme/css/font-icons.css" %}" type="text/css" />
    <link rel="stylesheet" href="{% static "theme/css/animate.css" %}" type="text/css" />
    <link rel="stylesheet" href="{% static "theme/css/magnific-popup.css" %}" type="text/css" />
    <link rel="stylesheet" href="{% static "theme/css/responsive.css" %}" type="text/css" />
  {% endblock %}

  {% block css_extra %}
    {% stylesheet "custom_css" %}
  {% endblock %}

  <title>Contraxsuite Services | {% block title %}Home{% endblock title %}</title>

</head>

<body class="stretched {% block bodyclass %}{% endblock %}">

<!-- Document Wrapper -->
<div id="wrapper" class="clearfix">

  {% block content_wrapper %}
    <!-- Header -->
    <header id="header" class="transparent-header semi-transparent dark full-header">
      <div id="header-wrap">
        <div class="container clearfix">
          <div id="primary-menu-trigger"><i class="icon-reorder"></i></div>

          <!-- Logo -->
          <div id="logo">
            <a href="{% url 'home' %}" class="standard-logo" data-dark-logo="{% static "images/contraxsuite_logo.png" %}">
              <img src="{% static "images/contraxsuite_logo.png" %}" alt="Contraxsuite Logo">
            </a>
          </div>
          <!-- #logo end -->

          <!-- Primary Navigation -->
<<<<<<< HEAD
          <nav id="primary-menu" class="style-2">
            {% if user.is_authenticated %}
              <ul id="main_menu">
                <li>
                  <a href="#"><div><i class="fa fa-tasks"></i><span>Tasks</span></div></a>
                  <ul>
                    <li><a href="{% url "project:dashboard" %}"><div>Dashboard</div></a></li>
                    <li class="divider"></li>
                    <li><a href="{% url "project:project-list" %}"><div>Projects</div></a></li>
                    <li><a href="{% url "project:task-queue-list" %}"><div>Task Queues</div></a></li>
                    {% if not user.is_reviewer %}
                      <li class="divider"></li>
                      <li><a href="{% url "task:task-list" %}"><div>Admin Tasks</div></a></li>
                      <li><a href="{% url "filebrowser:fb_browse" %}"><div>Browse/Upload Documents</div></a></li>
                    {% endif %}
                  </ul>
                </li>
                <li>
                  <a href="#"><div><i class="fa fa-file-text-o"></i><span>Documents</span></div></a>
                  <ul>
                    <li>
                      <a href="{% url "document:document-list" %}">Documents</a>
                      <ul>
                        <li><a href="{% url "document:document-list" %}"><div>Document List</div></a></li>
                        <li><a href="{% url "document:document-note-list" %}"><div>Document Notes</div></a></li>
                        <li><a href="{% url "document:document-tag-list" %}"><div>Document Tags</div></a></li>
                        <li><a href="{% url "document:document-property-list" %}"><div>Document Properties</div></a></li>
                        <li><a href="{% url "document:document-relation-list" %}"><div>Document Relations</div></a></li>
                        <li><a href="{% url "analyze:document-cluster-list" %}"><div>Document Clusters</div></a></li>
                        <li><a href="{% url "analyze:document-similarity-list" %}"><div>Document Similarity</div></a></li>
                        <li><a href="{% url "document:document-sentiment-chart" %}"><div>Document Sentiment Chart</div></a></li>
                      </ul>
                    </li>
                    <li>
                      <a href="{% url "document:text-unit-list" %}">Text Units</a>
                      <ul>
                        <li><a href="{% url "document:text-unit-list" %}"><div>Text Unit List</div></a></li>
                        <li><a href="{% url "document:text-unit-note-list" %}"><div>Text Unit Notes</div></a></li>
                        <li><a href="{% url "document:text-unit-tag-list" %}"><div>Text Unit Tags</div></a></li>
                        <li><a href="{% url "document:text-unit-property-list" %}"><div>Text Unit Properties</div></a></li>
                        <li><a href="{% url "analyze:text-unit-cluster-list" %}"><div>Text Unit Clusters</div></a></li>
                        <li><a href="{% url "analyze:text-unit-similarity-list" %}"><div>Text Unit Similarity</div></a></li>
                      </ul>
                    </li>
                  </ul>
                </li>
                <li>
                  <a href="#"><div><i class="fa fa-magic"></i><span>Assistant</span></div></a>
                  <ul>
                    <li><a href="{% url "analyze:text-unit-classification-list" %}"><div>
                      Text Unit Classification</div></a></li>
                    <li><a href="{% url "analyze:text-unit-classifier-suggestion-list" %}"><div>
                      Text Unit Classification Suggestions</div></a></li>
                    <li class="divider"></li>
                    <li><a href="{% url "analyze:text-unit-classifier-list" %}"><div>
                      Classifiers</div></a></li>
                  </ul>
                </li>
                <li>
                  <a href="#"><div><i class="fa fa-tags"></i><span>Terms, Party, &amp; Entities</span></div></a>
                  <ul>
                    <li>
                      <a href="{% url "employee:employee-list" %}">Employees</a>
                      <ul>
                        <li><a href="{% url "employee:employee-list" %}"><div>Employees</div></a></li>
                        <li><a href="{% url "employee:employer-list" %}"><div>Employers</div></a></li>
                      </ul>

                    </li>
                    <li>
                      <a href="#">Terms</a>
                      <ul>
                        <li><a href="{% url "extract:term-usage-list" %}"><div>Term Usage</div></a></li>
                        <li><a href="{% url "extract:top-term-usage-list" %}"><div>Top Term Usage</div></a></li>
                      </ul>
                    </li>
                    <li>
                      <a href="#">Entities</a>
                      <ul>
                        <li><a href="{% url "extract:geo-entity-usage-list" %}"><div>Geo Entity Usage</div></a></li>
                        <li><a href="{% url "extract:top-geo-entity-usage-list" %}"><div>Top Geo Entity Usage</div></a></li>
                      </ul>
                    </li>
                    <li>
                      <a href="#">Parties</a>
                      <ul>
                        <li><a href="{% url "extract:party-usage-list" %}"><div>Party Usage</div></a></li>
                        <li><a href="{% url "extract:top-party-usage-list" %}"><div>Top Party Usage</div></a></li>
                        <li class="divider"></li>
                        <li><a href="{% url "extract:party-network-chart" %}"><div>Party Network Chart</div></a></li>
                      </ul>
                    </li>
                    <li>
                      <a href="#">Amounts</a>
                      <ul>
                        <li><a href="{% url "extract:amount-usage-list" %}"><div>Amount Usage</div></a></li>
                        <li><a href="{% url "extract:top-amount-usage-list" %}"><div>Top Amount Usage</div></a></li>
                      </ul>
                    </li>
                    <li>
                      <a href="#">Citations</a>
                      <ul>
                        <li><a href="{% url "extract:citation-usage-list" %}"><div>Citation Usage</div></a></li>
                        <li><a href="{% url "extract:top-citation-usage-list" %}"><div>Top Citation Usage</div></a></li>
                      </ul>
                    </li>
                    <li>
                      <a href="#">Dates</a>
                      <ul>
                        <li><a href="{% url "extract:date-usage-list" %}"><div>Date Usage</div></a></li>
                        <li><a href="{% url "extract:top-date-usage-list" %}"><div>Top Date Usage</div></a></li>
                        <li><a href="{% url "extract:date-usage-timeline" %}"><div>Date Usage Timeline</div></a></li>
                        <li><a href="{% url "extract:date-usage-calendar" %}"><div>Date Usage Calendar</div></a></li>
                        <li class="divider"></li>
                        <li><a href="{% url "extract:date-duration-usage-list" %}"><div>Date Duration Usage</div></a></li>
                        <li><a href="{% url "extract:top-date-duration-usage-list" %}"><div>Top Date Duration Usage</div></a></li>
                      </ul>
                    </li>
                    <li>
                      <a href="#">Definitions</a>
                      <ul>
                        <li><a href="{% url "extract:definition-usage-list" %}"><div>Definition Usage</div></a></li>
                        <li><a href="{% url "extract:top-definition-usage-list" %}"><div>Top Definition Usage</div></a></li>
                      </ul>
                    </li>
                    <li>
                      <a href="#">Distances</a>
                      <ul>
                        <li><a href="{% url "extract:distance-usage-list" %}"><div>Distance Usage</div></a></li>
                        <li><a href="{% url "extract:top-distance-usage-list" %}"><div>Top Distance Usage</div></a></li>
                      </ul>
                    </li>
                    <li>
                      <a href="#">Courts</a>
                      <ul>
                        <li><a href="{% url "extract:court-usage-list" %}"><div>Court Usage</div></a></li>
                        <li><a href="{% url "extract:top-court-usage-list" %}"><div>Top Court Usage</div></a></li>
                      </ul>
                    </li>
                    <li>
                      <a href="#">Currencies</a>
                      <ul>
                        <li><a href="{% url "extract:currency-usage-list" %}"><div>Currency Usage</div></a></li>
                        <li><a href="{% url "extract:top-currency-usage-list" %}"><div>Top Currency Usage</div></a></li>
                      </ul>
                    </li>
                    <li>
                      <a href="#">Percents</a>
                      <ul>
                        <li><a href="{% url "extract:percent-usage-list" %}"><div>Percent Usage</div></a></li>
                        <li><a href="{% url "extract:top-percent-usage-list" %}"><div>Top Percent Usage</div></a></li>
                      </ul>
                    </li>
                    <li>
                      <a href="#">Ratios</a>
                      <ul>
                        <li><a href="{% url "extract:ratio-usage-list" %}"><div>Ratio Usage</div></a></li>
                        <li><a href="{% url "extract:top-ratio-usage-list" %}"><div>Top Ratio Usage</div></a></li>
                      </ul>
                    </li>
                    <li>
                      <a href="#">Regulations</a>
                      <ul>
                        <li><a href="{% url "extract:regulation-usage-list" %}"><div>Regulation Usage</div></a></li>
                        <li><a href="{% url "extract:top-regulation-usage-list" %}"><div>Top Regulation Usage</div></a></li>
                      </ul>
                    </li>

                  </ul>
                </li>
                <li>
                  <a href="#"><div><i class="fa fa-bar-chart"></i><span>Reports</span></div></a>
                  <ul>
                    <li><a href="{% url "document:document-list" %}"><div>Document Clauses</div></a></li>
                    <li><a href="{% url "extract:geo-entity-usage-chart" "country" %}"><div>Document Geography</div></a></li>
                    <li><a href="{% url "document:document-property-list" %}"><div>Document Counterparties</div></a></li>
                    <li class="divider"></li>
                    <li><a href="{% url "extract:date-usage-timeline" %}"><div>Date Usage Timeline</div></a></li>
                    <li><a href="{% url "extract:date-usage-calendar" %}"><div>Date Usage Calendar</div></a></li>
                    <li><a href="{% url "document:document-property-list" %}"><div>Risk Summary</div></a></li>
                  </ul>
                </li>
                <li>
                  <a href="{% url "document:stats" %}"><div><i class="fa fa-tachometer"></i><span>Stats</span></div></a>
                </li>
              </ul>
            {% endif %}

            <ul id="account_menu" class="pull-right">
              {% if request.user.is_authenticated %}
                <li>
                  <a class="" href="{% url 'users:user-detail' request.user.username %}">
                    <i class="i-circled i-dark i-small icon-user"
                       data-toggle="tooltip" data-placement="bottom" data-delay='{"show": 1000, "hide":0}'
                       data-original-title="{% trans "My Profile" %}"></i>
                    <span>{% trans "My Profile" %}</span>
                  </a>
                </li>
                <li>
                  <a class="" href="{% url 'account_logout' %}">
                    <i class="i-circled i-dark i-small icon-signout"
                       data-toggle="tooltip" data-placement="bottom" data-delay='{"show": 1000, "hide":0}'
                       data-original-title="{% trans "Sign Out" %}"></i>
                    <span>{% trans "Sign Out" %}</span>
                  </a>
                </li>
              {% else %}
                <li>
                  <a class="" href="{% url 'account_signup' %}">
                    <i class="i-circled i-dark i-small icon-pencil"
                       data-toggle="tooltip" data-placement="bottom" data-delay='{"show": 1000, "hide":0}'
                       data-original-title="{% trans "Sign Up" %}"></i>
                    <span>{% trans "Sign Up" %}</span>
                  </a>
                </li>
                <li>
                  <a class="" href="{% url 'account_login' %}">
                    <i class="i-circled i-dark i-small icon-signin"
                       data-toggle="tooltip" data-placement="bottom" data-delay='{"show": 1000, "hide":0}'
                       data-original-title="{% trans "Sign In" %}"></i>
                    <span>{% trans "Sign In" %}</span>
                  </a>
                </li>
              {% endif %}
            </ul>
=======
          {% include "_base_menu_style1.html" %}
          <!-- #primary-menu end -->
>>>>>>> 16fd9565

        </div>
      </div>
    </header><!-- #header end -->

    <!-- Page Header -->
    {% block page_header_wrapper %}
      <section id="page-title">
        <div class="container clearfix">
          <h1>{% block page_header %}{% endblock %}{% block page_header_addon %}{% endblock %}</h1>
        </div>
      </section>
    {% endblock %}
    <!-- end Page Header -->

    <!-- Content -->
    <section id="content">
      <div class="content-wrap">
        <div class="container clearfix">

          <!-- Global Search -->
          {% if user.is_authenticated %}
            <div class="well global-search">
              <div>
                <i class="fa fa-search"></i>
                <strong>Global Search</strong>
              </div>
              <form class="form-inline" action="{% url "document:search" %}">
                <div class="form-group">
                  <input type="text" class="typeahead form-control" id="name_search" name="name_search"
                         value="{{ name_search }}"
                         placeholder="Name">
                </div>
                <div class="form-group">
                  <input type="text" class="typeahead form-control" id="description_search" name="description_search"
                         value="{{ description_search }}"
                         placeholder="Description">
                </div>
                <div class="form-group">
                  <input type="text" class="form-control" id="term_search" name="term_search"
                         data-role="tagsinput"
                         value="{{ term_search }}"
                         placeholder="Term">
                </div>
                <div class="form-group">
                  <input type="text" class="typeahead form-control" id="entity_search" name="entity_search"
                         value="{{ entity_search }}"
                         placeholder="Geo Entity">
                </div>
                <div class="form-group">
                  <input type="text" class="typeahead form-control" id="party_search" name="party_search"
                         value="{{ party_search }}"
                         placeholder="Party Name">
                </div>

                {% if is_text_unit_list_page %}
                  <div class="form-group">
                    <input type="search" class="form-control" id="elastic_search" name="elastic_search"
                           value="{{ elastic_search }}"
                           placeholder="Elastic Search by Text">
                  </div>
                {% endif %}

                <button type="submit" class="btn-u btn-sm button-dark">Search</button>

                <i class="i-circled i-dark i-small icon-double-angle-right global-search-switch" data-toggle="tooltip" data-placement="bottom"
                   data-delay="{&quot;show&quot;: 1000, &quot;hide&quot;:0}"
                   data-original-title="Collapse"></i>
              </form>
            </div>
          {% endif %}
          <!-- end Global Search -->

          {% if messages %}
            {% for message in messages %}
              <span class="notification" data-notify-type="{{ message.tags }}" data-notify-msg="{{ message }}"></span>
            {% endfor %}
          {% endif %}

          {% block content %}{% endblock content %}

          {% if request.user.is_authenticated %}
            <span class="user-info">
            {{ user.username }}/{{ user.role_abbr }}
              {% if user.is_admin %}
                <a href="{% url "admin:index" %}"
                   class="fa fa-cog"
                   title="Admin site"></a>
              {% endif %}
          </span>
          {% endif %}
        </div> <!-- /container -->
      </div>
    </section><!-- #content end -->

    <!-- /form to export xlsx from list view -->
    <form id="exportForm" method="GET">
      <input type='hidden' name='export' value='1'/>
      {% block export_params_inputs %}{% endblock %}
    </form>

    {% block modal %}{% endblock modal %}

    <!-- Footer -->
    <footer id="footer" class="dark">

      {% if user.is_authenticated %}
        <!-- Footer widgets -->
        <div class="container">
          <div class="content-wrap">
            <div class="row counter-block">
              <div class="col-md-3">
                <a href="{% url "document:document-list" %}">
                  <div class="counter counter-small text-center"><span data-from="1" data-to="{{ documents_count }}" data-refresh-interval="100" data-speed="1000" data-comma="true">{{ documents_count }}</span></div>
                  <h5 class="nobottommargin text-center">Total Documents</h5>
                </a>
              </div>
              <div class="col-md-3">
                <a href="{% url "project:project-list" %}">
                  <div class="counter counter-small text-center"><span data-from="1" data-to="{{ projects_count }}" data-refresh-interval="200" data-speed="2000" data-comma="true">{{ projects_count }}</span></div>
                  <h5 class="nobottommargin text-center">Projects</h5>
                </a>
              </div>
              <div class="col-md-3">
                <a href="{% url "project:task-queue-list" %}">
                  <div class="counter counter-small text-center"><span data-from="1" data-to="{{ task_queues_count }}" data-refresh-interval="200" data-speed="2000" data-comma="true">{{ task_queues_count }}</span></div>
                  <h5 class="nobottommargin text-center">Task Queues</h5>
                </a>
              </div>
              <div class="col-md-3">
                <a href="{% url "users:user-list" %}">
                  <div class="counter counter-small text-center"><span data-from="1" data-to="{{ reviewers_count }}" data-refresh-interval="200" data-speed="2000" data-comma="true">{{ reviewers_count }}</span></div>
                  <h5 class="nobottommargin text-center">Reviewers</h5>
                </a>
              </div>
            </div>
          </div>
        </div><!-- end Footer widgets -->
      {% endif %}

      <!-- Marketing site -->
      <section class="footer-slider">
        <div class="vertical-middle center slider-text">
          <div class="heading-block nobottomborder nobottommargin center">
            <h1>
              <a href="https://contraxsuite.com/">
                <div class="text-rotater" data-separator="|" data-rotate="flipInX" data-speed="3500">
                  Visit <span class="t-rotate">https://contraxsuite.com|contraxsuite marketing site</span>
                </div>
              </a>
            </h1>
          </div>
        </div>
      </section>

      <!-- Copyrights -->
      <div id="copyrights">
        <div class="container clearfix">

          <div class="col_half">
            Copyrights &copy; 2015-2017, <a href="https://contraxsuite.com">ContraxSuite, LLC</a><br>
            <div class="copyright-links"><a href="#">Terms of Use</a></div>
            <div style="color: #1ABC9C;">version: {% settings_value "VERSION_NUMBER" %}</div>
          </div>

          <div class="col_half col_last tright">
            <div class="fright clearfix">
              <a href="#" class="social-icon si-small si-borderless si-facebook">
                <i class="icon-facebook"></i>
                <i class="icon-facebook"></i>
              </a>

              <a href="#" class="social-icon si-small si-borderless si-twitter">
                <i class="icon-twitter"></i>
                <i class="icon-twitter"></i>
              </a>

              <a href="#" class="social-icon si-small si-borderless si-linkedin">
                <i class="icon-linkedin"></i>
                <i class="icon-linkedin"></i>
              </a>
            </div>

            <div class="clear"></div>

            <i class="icon-envelope2"></i> <a href="mailto:support@contraxsuite.com">support@contraxsuite.com</a>
          </div>

        </div>
      </div><!-- #copyrights end -->
    </footer><!-- #footer end -->

    {% if user.is_authenticated %}
      <!-- Global Search switcher -->
      <div id="global_search_switch" class="global-search-bar">
        <div>Global Search</div>
        <i class="i-circled i-dark i-small icon-search global-search-switch"></i>
      </div><!-- end Global Search switcher -->
    {% endif %}

  {% endblock content_wrapper %}
</div><!-- #wrapper end -->

<!-- Go To Top -->
<div id="gotoTop" class="icon-angle-up"></div>


{% block js %}
  <script src="{% static 'theme/js/jquery.js' %}" style="text/javascrypt"></script>
  <script src="{% static 'theme/js/plugins.js' %}" style="text/javascrypt"></script>
  <script src="{% static "theme/js/functions.js" %}" style="text/javascrypt"></script>

  {#  <script src="https://cdnjs.cloudflare.com/ajax/libs/tether/1.3.7/js/tether.min.js"#}
  {#          integrity="sha384-XTs3FgkjiBgo8qjEjBk0tGmf3wPrWtA6coPfQDfFEY8AnYJwjalXCiosYRBIBZX8"#}
  {#          crossorigin="anonymous"></script>#}
  <script src="https://cdnjs.cloudflare.com/ajax/libs/typeahead.js/0.11.1/typeahead.bundle.min.js"
          crossorigin="anonymous"></script>
  <script src="https://cdnjs.cloudflare.com/ajax/libs/mark.js/8.4.0/mark.min.js"
          integrity="sha256-d4W6lnqRlQIXAoSYOnZCyDTDikGIxMs2EfQ4Qy7bgJQ=" crossorigin="anonymous"></script>

  {% javascript "custom_js" %}
  <script src="{% static 'js/project.js' %}" style="text/javascrypt"></script>
{% endblock %}

{% csrf_token %}

{% block js_extra %}{% endblock %}

</body>
</html><|MERGE_RESOLUTION|>--- conflicted
+++ resolved
@@ -56,236 +56,8 @@
           <!-- #logo end -->
 
           <!-- Primary Navigation -->
-<<<<<<< HEAD
-          <nav id="primary-menu" class="style-2">
-            {% if user.is_authenticated %}
-              <ul id="main_menu">
-                <li>
-                  <a href="#"><div><i class="fa fa-tasks"></i><span>Tasks</span></div></a>
-                  <ul>
-                    <li><a href="{% url "project:dashboard" %}"><div>Dashboard</div></a></li>
-                    <li class="divider"></li>
-                    <li><a href="{% url "project:project-list" %}"><div>Projects</div></a></li>
-                    <li><a href="{% url "project:task-queue-list" %}"><div>Task Queues</div></a></li>
-                    {% if not user.is_reviewer %}
-                      <li class="divider"></li>
-                      <li><a href="{% url "task:task-list" %}"><div>Admin Tasks</div></a></li>
-                      <li><a href="{% url "filebrowser:fb_browse" %}"><div>Browse/Upload Documents</div></a></li>
-                    {% endif %}
-                  </ul>
-                </li>
-                <li>
-                  <a href="#"><div><i class="fa fa-file-text-o"></i><span>Documents</span></div></a>
-                  <ul>
-                    <li>
-                      <a href="{% url "document:document-list" %}">Documents</a>
-                      <ul>
-                        <li><a href="{% url "document:document-list" %}"><div>Document List</div></a></li>
-                        <li><a href="{% url "document:document-note-list" %}"><div>Document Notes</div></a></li>
-                        <li><a href="{% url "document:document-tag-list" %}"><div>Document Tags</div></a></li>
-                        <li><a href="{% url "document:document-property-list" %}"><div>Document Properties</div></a></li>
-                        <li><a href="{% url "document:document-relation-list" %}"><div>Document Relations</div></a></li>
-                        <li><a href="{% url "analyze:document-cluster-list" %}"><div>Document Clusters</div></a></li>
-                        <li><a href="{% url "analyze:document-similarity-list" %}"><div>Document Similarity</div></a></li>
-                        <li><a href="{% url "document:document-sentiment-chart" %}"><div>Document Sentiment Chart</div></a></li>
-                      </ul>
-                    </li>
-                    <li>
-                      <a href="{% url "document:text-unit-list" %}">Text Units</a>
-                      <ul>
-                        <li><a href="{% url "document:text-unit-list" %}"><div>Text Unit List</div></a></li>
-                        <li><a href="{% url "document:text-unit-note-list" %}"><div>Text Unit Notes</div></a></li>
-                        <li><a href="{% url "document:text-unit-tag-list" %}"><div>Text Unit Tags</div></a></li>
-                        <li><a href="{% url "document:text-unit-property-list" %}"><div>Text Unit Properties</div></a></li>
-                        <li><a href="{% url "analyze:text-unit-cluster-list" %}"><div>Text Unit Clusters</div></a></li>
-                        <li><a href="{% url "analyze:text-unit-similarity-list" %}"><div>Text Unit Similarity</div></a></li>
-                      </ul>
-                    </li>
-                  </ul>
-                </li>
-                <li>
-                  <a href="#"><div><i class="fa fa-magic"></i><span>Assistant</span></div></a>
-                  <ul>
-                    <li><a href="{% url "analyze:text-unit-classification-list" %}"><div>
-                      Text Unit Classification</div></a></li>
-                    <li><a href="{% url "analyze:text-unit-classifier-suggestion-list" %}"><div>
-                      Text Unit Classification Suggestions</div></a></li>
-                    <li class="divider"></li>
-                    <li><a href="{% url "analyze:text-unit-classifier-list" %}"><div>
-                      Classifiers</div></a></li>
-                  </ul>
-                </li>
-                <li>
-                  <a href="#"><div><i class="fa fa-tags"></i><span>Terms, Party, &amp; Entities</span></div></a>
-                  <ul>
-                    <li>
-                      <a href="{% url "employee:employee-list" %}">Employees</a>
-                      <ul>
-                        <li><a href="{% url "employee:employee-list" %}"><div>Employees</div></a></li>
-                        <li><a href="{% url "employee:employer-list" %}"><div>Employers</div></a></li>
-                      </ul>
-
-                    </li>
-                    <li>
-                      <a href="#">Terms</a>
-                      <ul>
-                        <li><a href="{% url "extract:term-usage-list" %}"><div>Term Usage</div></a></li>
-                        <li><a href="{% url "extract:top-term-usage-list" %}"><div>Top Term Usage</div></a></li>
-                      </ul>
-                    </li>
-                    <li>
-                      <a href="#">Entities</a>
-                      <ul>
-                        <li><a href="{% url "extract:geo-entity-usage-list" %}"><div>Geo Entity Usage</div></a></li>
-                        <li><a href="{% url "extract:top-geo-entity-usage-list" %}"><div>Top Geo Entity Usage</div></a></li>
-                      </ul>
-                    </li>
-                    <li>
-                      <a href="#">Parties</a>
-                      <ul>
-                        <li><a href="{% url "extract:party-usage-list" %}"><div>Party Usage</div></a></li>
-                        <li><a href="{% url "extract:top-party-usage-list" %}"><div>Top Party Usage</div></a></li>
-                        <li class="divider"></li>
-                        <li><a href="{% url "extract:party-network-chart" %}"><div>Party Network Chart</div></a></li>
-                      </ul>
-                    </li>
-                    <li>
-                      <a href="#">Amounts</a>
-                      <ul>
-                        <li><a href="{% url "extract:amount-usage-list" %}"><div>Amount Usage</div></a></li>
-                        <li><a href="{% url "extract:top-amount-usage-list" %}"><div>Top Amount Usage</div></a></li>
-                      </ul>
-                    </li>
-                    <li>
-                      <a href="#">Citations</a>
-                      <ul>
-                        <li><a href="{% url "extract:citation-usage-list" %}"><div>Citation Usage</div></a></li>
-                        <li><a href="{% url "extract:top-citation-usage-list" %}"><div>Top Citation Usage</div></a></li>
-                      </ul>
-                    </li>
-                    <li>
-                      <a href="#">Dates</a>
-                      <ul>
-                        <li><a href="{% url "extract:date-usage-list" %}"><div>Date Usage</div></a></li>
-                        <li><a href="{% url "extract:top-date-usage-list" %}"><div>Top Date Usage</div></a></li>
-                        <li><a href="{% url "extract:date-usage-timeline" %}"><div>Date Usage Timeline</div></a></li>
-                        <li><a href="{% url "extract:date-usage-calendar" %}"><div>Date Usage Calendar</div></a></li>
-                        <li class="divider"></li>
-                        <li><a href="{% url "extract:date-duration-usage-list" %}"><div>Date Duration Usage</div></a></li>
-                        <li><a href="{% url "extract:top-date-duration-usage-list" %}"><div>Top Date Duration Usage</div></a></li>
-                      </ul>
-                    </li>
-                    <li>
-                      <a href="#">Definitions</a>
-                      <ul>
-                        <li><a href="{% url "extract:definition-usage-list" %}"><div>Definition Usage</div></a></li>
-                        <li><a href="{% url "extract:top-definition-usage-list" %}"><div>Top Definition Usage</div></a></li>
-                      </ul>
-                    </li>
-                    <li>
-                      <a href="#">Distances</a>
-                      <ul>
-                        <li><a href="{% url "extract:distance-usage-list" %}"><div>Distance Usage</div></a></li>
-                        <li><a href="{% url "extract:top-distance-usage-list" %}"><div>Top Distance Usage</div></a></li>
-                      </ul>
-                    </li>
-                    <li>
-                      <a href="#">Courts</a>
-                      <ul>
-                        <li><a href="{% url "extract:court-usage-list" %}"><div>Court Usage</div></a></li>
-                        <li><a href="{% url "extract:top-court-usage-list" %}"><div>Top Court Usage</div></a></li>
-                      </ul>
-                    </li>
-                    <li>
-                      <a href="#">Currencies</a>
-                      <ul>
-                        <li><a href="{% url "extract:currency-usage-list" %}"><div>Currency Usage</div></a></li>
-                        <li><a href="{% url "extract:top-currency-usage-list" %}"><div>Top Currency Usage</div></a></li>
-                      </ul>
-                    </li>
-                    <li>
-                      <a href="#">Percents</a>
-                      <ul>
-                        <li><a href="{% url "extract:percent-usage-list" %}"><div>Percent Usage</div></a></li>
-                        <li><a href="{% url "extract:top-percent-usage-list" %}"><div>Top Percent Usage</div></a></li>
-                      </ul>
-                    </li>
-                    <li>
-                      <a href="#">Ratios</a>
-                      <ul>
-                        <li><a href="{% url "extract:ratio-usage-list" %}"><div>Ratio Usage</div></a></li>
-                        <li><a href="{% url "extract:top-ratio-usage-list" %}"><div>Top Ratio Usage</div></a></li>
-                      </ul>
-                    </li>
-                    <li>
-                      <a href="#">Regulations</a>
-                      <ul>
-                        <li><a href="{% url "extract:regulation-usage-list" %}"><div>Regulation Usage</div></a></li>
-                        <li><a href="{% url "extract:top-regulation-usage-list" %}"><div>Top Regulation Usage</div></a></li>
-                      </ul>
-                    </li>
-
-                  </ul>
-                </li>
-                <li>
-                  <a href="#"><div><i class="fa fa-bar-chart"></i><span>Reports</span></div></a>
-                  <ul>
-                    <li><a href="{% url "document:document-list" %}"><div>Document Clauses</div></a></li>
-                    <li><a href="{% url "extract:geo-entity-usage-chart" "country" %}"><div>Document Geography</div></a></li>
-                    <li><a href="{% url "document:document-property-list" %}"><div>Document Counterparties</div></a></li>
-                    <li class="divider"></li>
-                    <li><a href="{% url "extract:date-usage-timeline" %}"><div>Date Usage Timeline</div></a></li>
-                    <li><a href="{% url "extract:date-usage-calendar" %}"><div>Date Usage Calendar</div></a></li>
-                    <li><a href="{% url "document:document-property-list" %}"><div>Risk Summary</div></a></li>
-                  </ul>
-                </li>
-                <li>
-                  <a href="{% url "document:stats" %}"><div><i class="fa fa-tachometer"></i><span>Stats</span></div></a>
-                </li>
-              </ul>
-            {% endif %}
-
-            <ul id="account_menu" class="pull-right">
-              {% if request.user.is_authenticated %}
-                <li>
-                  <a class="" href="{% url 'users:user-detail' request.user.username %}">
-                    <i class="i-circled i-dark i-small icon-user"
-                       data-toggle="tooltip" data-placement="bottom" data-delay='{"show": 1000, "hide":0}'
-                       data-original-title="{% trans "My Profile" %}"></i>
-                    <span>{% trans "My Profile" %}</span>
-                  </a>
-                </li>
-                <li>
-                  <a class="" href="{% url 'account_logout' %}">
-                    <i class="i-circled i-dark i-small icon-signout"
-                       data-toggle="tooltip" data-placement="bottom" data-delay='{"show": 1000, "hide":0}'
-                       data-original-title="{% trans "Sign Out" %}"></i>
-                    <span>{% trans "Sign Out" %}</span>
-                  </a>
-                </li>
-              {% else %}
-                <li>
-                  <a class="" href="{% url 'account_signup' %}">
-                    <i class="i-circled i-dark i-small icon-pencil"
-                       data-toggle="tooltip" data-placement="bottom" data-delay='{"show": 1000, "hide":0}'
-                       data-original-title="{% trans "Sign Up" %}"></i>
-                    <span>{% trans "Sign Up" %}</span>
-                  </a>
-                </li>
-                <li>
-                  <a class="" href="{% url 'account_login' %}">
-                    <i class="i-circled i-dark i-small icon-signin"
-                       data-toggle="tooltip" data-placement="bottom" data-delay='{"show": 1000, "hide":0}'
-                       data-original-title="{% trans "Sign In" %}"></i>
-                    <span>{% trans "Sign In" %}</span>
-                  </a>
-                </li>
-              {% endif %}
-            </ul>
-=======
           {% include "_base_menu_style1.html" %}
           <!-- #primary-menu end -->
->>>>>>> 16fd9565
 
         </div>
       </div>
