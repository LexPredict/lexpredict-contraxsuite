# -*- coding: utf-8 -*-

# Django imports
from django import forms
from django.conf import settings
from django.utils.translation import ugettext_lazy as _

# Project imports
from apps.common.widgets import LTRCheckboxField, LTRCheckboxWidget, LTRRadioField
from apps.analyze.models import TextUnitClassification, TextUnitClassifier
from apps.document.models import DocumentProperty, TextUnitProperty

__author__ = "ContraxSuite, LLC; LexPredict, LLC"
__copyright__ = "Copyright 2015-2017, ContraxSuite, LLC"
__license__ = "https://github.com/LexPredict/lexpredict-contraxsuite/blob/1.0.3/LICENSE"
__version__ = "1.0.3"
__maintainer__ = "LexPredict, LLC"
__email__ = "support@contraxsuite.com"


path_help_text_sample = '''
Relative path to a file with {}. A file should be in "&lt;ROOT_DIR&gt;/data/"
 or "&lt;APPS_DIR&gt;/media/%s" folder.''' % settings.FILEBROWSER_DIRECTORY


class LoadDocumentsForm(forms.Form):
    header = 'Parse documents to create Documents and Text Units.'
    source_path = forms.CharField(
        max_length=1000,
        required=True,
        help_text='''
        Relative path to a folder with uploaded files.\n
        You can choose any folder or file in "/media/%s" folder.\n
        For example, "new" or "/".\n
        Create new folders and upload new documents if needed.'''
                  % settings.FILEBROWSER_DIRECTORY)
    source_type = forms.CharField(
        max_length=100,
        required=True)
    document_type = forms.CharField(
        max_length=100,
        required=True)
    delete = LTRCheckboxField(
        label=_("Delete existing Documents"),
        required=False)


# sample form for custom task
class LocateTermsForm(forms.Form):
    header = 'Locate Terms in existing Text Units.'
    delete = LTRCheckboxField(
        label=_("Delete existing Term Usages"),
        initial=True,
        required=False)


<<<<<<< HEAD
class LocatePartiesForm(forms.Form):
    header = 'Locate Parties in existing documents.'
    delete = LTRCheckboxField(
        label=_("Delete existing Parties and Party Usages"),
        initial=True,
        required=False)


class LocateDatesForm(forms.Form):
    header = 'Locate Dates in existing documents.'
    delete = LTRCheckboxField(
        label=_("Delete existing Date Usages"),
        initial=True,
        required=False)


class LocateDateDurationsForm(forms.Form):
    header = 'Locate Date Durations in existing documents.'
    delete = LTRCheckboxField(
        label=_("Delete existing Date Duration Usages"),
        initial=True,
        required=False)


class LocateDefinitionsForm(forms.Form):
    header = 'Locate Definitions in existing text units.'
    delete = LTRCheckboxField(
        label=_("Delete existing Definition Usages"),
        initial=True,
        required=False)


class LocateCourtsForm(forms.Form):
    header = 'Locate Courts in existing text units.'
    delete = LTRCheckboxField(
        label=_("Delete existing Court Usages"),
        initial=True,
        required=False)


class LocateEmployeesForm(forms.Form):
    header = 'Locate Employees in existing documents.'
    delete = LTRCheckboxField(
        label=_("Delete existing Employees"),
        initial=True,
        required=False)


class LocateCurrenciesForm(forms.Form):
    header = 'Locate Currencies in existing text units.'
    use_symbols = LTRCheckboxField(
        label=_("Use symbols"),
        widget=LTRCheckboxWidget(attrs={'class': 'min-one-of'}),
        initial=True,
        required=False)
    use_short_names = LTRCheckboxField(
        label=_("Use short names"),
        widget=LTRCheckboxWidget(attrs={'class': 'min-one-of'}),
        initial=True,
        required=False)
    use_abbreviations = LTRCheckboxField(
        label=_("Use abbreviations"),
        widget=LTRCheckboxWidget(attrs={'class': 'min-one-of'}),
        initial=True,
        required=False)
    delete = LTRCheckboxField(
        label=_("Delete existing Currency Usages"),
        initial=True,
        required=False)


=======
>>>>>>> f46aceb4
class LocateForm(forms.Form):
    header = 'Locate specific terms in existing text units.'

    geoentity_locate = LTRCheckboxField(
        label=_("Geo Entities and Geo Aliases"),
        initial=False,
        required=False)
    geoentity_priority = LTRCheckboxField(
        label=_("Use first entity occurrence to resolve ambiguous entities"),
        widget=LTRCheckboxWidget(attrs={'label_class': 'checkbox-small level-1'}),
        initial=False,
        required=False)
    geoentity_delete = LTRCheckboxField(
        label=_("Delete existing Geo Entity Usages and Geo Alias Usages"),
        widget=LTRCheckboxWidget(attrs={'label_class': 'checkbox-small level-1'}),
        initial=False,
        required=False)

    date_locate = LTRCheckboxField(
        label=_('Dates'),
        initial=False,
        required=False)
    date_strict = LTRCheckboxField(
        label=_("Strict"),
        widget=LTRCheckboxWidget(
            attrs={'label_class': 'checkbox-small level-1'}),
        initial=False,
        required=False)
    date_delete = LTRCheckboxField(
        label=_("Delete existing Date Usages"),
        widget=LTRCheckboxWidget(
            attrs={'label_class': 'checkbox-small level-1'}),
        initial=False,
        required=False)

    amount_locate = LTRCheckboxField(
        label=_('Amounts'),
        widget=LTRCheckboxWidget(attrs={'class': 'checkbox-parent'}),
        initial=False,
        required=False)
    amount_delete = LTRCheckboxField(
        label=_("Delete existing Amount Usages"),
        widget=LTRCheckboxWidget(
            attrs={'label_class': 'checkbox-small level-1',
                   'class': 'checkbox-child'}),
        initial=False,
        required=False)

    citation_locate = LTRCheckboxField(
        label=_('Citations'),
        widget=LTRCheckboxWidget(attrs={'class': 'checkbox-parent'}),
        initial=False,
        required=False)
    citation_delete = LTRCheckboxField(
        label=_("Delete existing Citation Usages"),
        widget=LTRCheckboxWidget(attrs={
            'label_class': 'checkbox-small level-1',
            'class': 'checkbox-child'}),
        initial=False,
        required=False)

    court_locate = LTRCheckboxField(
        label=_('Courts'),
        widget=LTRCheckboxWidget(attrs={'class': 'checkbox-parent'}),
        initial=False,
        required=False)
    court_delete = LTRCheckboxField(
        label=_("Delete existing Court Usages"),
        widget=LTRCheckboxWidget(attrs={
            'label_class': 'checkbox-small level-1',
            'class': 'checkbox-child'}),
        initial=False,
        required=False)

    currency_locate = LTRCheckboxField(
        label=_('Currencies'),
        widget=LTRCheckboxWidget(attrs={'class': 'checkbox-parent'}),
        initial=False,
        required=False)
    currency_delete = LTRCheckboxField(
        label=_("Delete existing Currency Usages"),
        widget=LTRCheckboxWidget(
            attrs={'label_class': 'checkbox-small level-1',
                   'class': 'checkbox-child'}),
        initial=False,
        required=False)

    duration_locate = LTRCheckboxField(
        label=_('Date Durations'),
        widget=LTRCheckboxWidget(attrs={'class': 'checkbox-parent'}),
        initial=False,
        required=False)
    duration_delete = LTRCheckboxField(
        label=_("Delete existing Date Duration Usages"),
        widget=LTRCheckboxWidget(
            attrs={'label_class': 'checkbox-small level-1',
                   'class': 'checkbox-child'}),
        initial=False,
        required=False)

    definition_locate = LTRCheckboxField(
        label=_('Definitions'),
        widget=LTRCheckboxWidget(attrs={'class': 'checkbox-parent'}),
        initial=False,
        required=False)
    definition_delete = LTRCheckboxField(
        label=_("Delete existing Definition Usages"),
        widget=LTRCheckboxWidget(
            attrs={'label_class': 'checkbox-small level-1',
                   'class': 'checkbox-child'}),
        initial=False,
        required=False)

    distance_locate = LTRCheckboxField(
        label=_('Distances'),
        widget=LTRCheckboxWidget(attrs={'class': 'checkbox-parent'}),
        initial=False,
        required=False)
    distance_delete = LTRCheckboxField(
        label=_("Delete existing Distance Usages"),
        widget=LTRCheckboxWidget(
            attrs={'label_class': 'checkbox-small level-1',
                   'class': 'checkbox-child'}),
        initial=False,
        required=False)

    party_locate = LTRCheckboxField(
        label=_('Parties'),
        widget=LTRCheckboxWidget(attrs={'class': 'checkbox-parent'}),
        initial=False,
        required=False)
    party_delete = LTRCheckboxField(
        label=_("Delete existing Parties and Party Usages"),
        widget=LTRCheckboxWidget(
            attrs={'label_class': 'checkbox-small level-1',
                   'class': 'checkbox-child'}),
        initial=False,
        required=False)

    percent_locate = LTRCheckboxField(
        label=_('Percents'),
        widget=LTRCheckboxWidget(attrs={'class': 'checkbox-parent'}),
        initial=False,
        required=False)
    percent_delete = LTRCheckboxField(
        label=_("Delete existing Percent Usages"),
        widget=LTRCheckboxWidget(
            attrs={'label_class': 'checkbox-small level-1',
                   'class': 'checkbox-child'}),
        initial=False,
        required=False)

    ratio_locate = LTRCheckboxField(
        label=_('Ratios'),
        widget=LTRCheckboxWidget(attrs={'class': 'checkbox-parent'}),
        initial=False,
        required=False)
    ratio_delete = LTRCheckboxField(
        label=_("Delete existing Ratio Usages"),
        widget=LTRCheckboxWidget(
            attrs={'label_class': 'checkbox-small level-1',
                   'class': 'checkbox-child'}),
        initial=False,
        required=False)

    regulation_locate = LTRCheckboxField(
        label=_('Regulations'),
        widget=LTRCheckboxWidget(attrs={'class': 'checkbox-parent'}),
        initial=False,
        required=False)
    regulation_delete = LTRCheckboxField(
        label=_("Delete existing Regulation Usages"),
        widget=LTRCheckboxWidget(
            attrs={'label_class': 'checkbox-small level-1',
                   'class': 'checkbox-child'}),
        initial=False,
        required=False)

    term_locate = LTRCheckboxField(
        label=_('Terms'),
        widget=LTRCheckboxWidget(attrs={'class': 'checkbox-parent'}),
        initial=False,
        required=False)
    term_delete = LTRCheckboxField(
        label=_("Delete existing Term Usages"),
        widget=LTRCheckboxWidget(
            attrs={'label_class': 'checkbox-small level-1',
                   'class': 'checkbox-child'}),
        initial=False,
        required=False)

<<<<<<< HEAD
=======
    parse = LTRRadioField(
        choices=(('paragraphs', 'Parse Text Units with "paragraph" type'),
                 ('sentences', 'Parse Text Units with both "paragraph" and "sentence" types')),
        help_text='Warning! Parsing both "paragraph" and "sentence" Text Unit types'
                  ' will take much more time',
        initial='paragraphs',
        required=False)


>>>>>>> f46aceb4
class ExistedClassifierClassifyForm(forms.Form):
    header = 'Classify Text Units using an existing Classifier.'
    classifier = forms.ChoiceField(
        choices=[(c.pk, c.name) for c in TextUnitClassifier.objects.filter(is_active=True)],
        widget=forms.widgets.Select(attrs={'class': 'chosen'}),
        required=True)
    sample_size = forms.IntegerField(
        min_value=1,
        required=False,
        help_text='Number of Documents to process. Leave blank to process all Documents.')
    min_confidence = forms.IntegerField(
        min_value=0,
        max_value=100,
        initial=90,
        required=True,
        help_text='Store values with confidence greater than (%).')
    delete_suggestions = LTRCheckboxField(
        label=_("Delete ClassifierSuggestions of Classifier specified above."),
        required=False)


switcherField = forms.BooleanField(
    widget=forms.CheckboxInput(attrs={
        'class': 'bt-switch',
        'data-on-text': 'Default',
        'data-off-text': 'Custom',
        'data-on-color': 'default',
        'data-off-color': 'info',
        'data-size': 'small'}),
    initial=True,
    required=False)


class CreateClassifierClassifyForm(forms.Form):
    header = 'Classify Text Units by creating a new Classifier.'
    CLASSIFIER_NAME_CHOICES = (
        ('LogisticRegressionCV', 'LogisticRegressionCV'),
        ('MultinomialNB', 'MultinomialNB'),
        ('ExtraTreesClassifier', 'ExtraTreesClassifier'),
        ('RandomForestClassifier', 'RandomForestClassifier'),
        ('SVC', 'SVC'),
    )
    classify_by = forms.ChoiceField(
        choices=[('terms', 'Terms'),
                 ('parties', 'Parties'),
                 ('entities', 'Geo Entities')],
        required=True,
        help_text='Classify using terms, parties or geo entities.')
    algorithm = forms.ChoiceField(
        choices=CLASSIFIER_NAME_CHOICES,
        required=True,
        initial='LogisticRegressionCV',
        help_text='Text Unit Classifier name')
    class_name = forms.ChoiceField(
        choices=[(class_name, class_name) for class_name in
                 set(TextUnitClassification.objects.values_list('class_name', flat=True))],
        required=True,
        help_text='Text Unit class name')
    sample_size = forms.IntegerField(
        min_value=1,
        required=False,
        help_text='Number of Documents to process. Leave blank to process all Documents.')
    min_confidence = forms.IntegerField(
        min_value=0,
        max_value=100,
        initial=90,
        required=True,
        help_text='Store values with confidence greater than (%).')
    options = forms.BooleanField(
        widget=forms.CheckboxInput(attrs={
            'class': 'bt-switch',
            'data-on-text': 'Default',
            'data-off-text': 'Advanced',
            'data-on-color': 'default',
            'data-off-color': 'success',
            'data-size': 'small'}),
        initial=True,
        required=False,
        help_text='Show advanced options.')
    svc_c = forms.FloatField(
        label='C',
        min_value=0,
        initial=1.0,
        required=True,
        help_text='Penalty parameter C of the error term.')
    svc_kernel = forms.ChoiceField(
        label='kernel',
        choices=[('rbf', 'rbf'),
                 ('linear', 'linear'),
                 ('poly', 'poly'),
                 ('sigmoid', 'sigmoid'),
                 ('precomputed', 'precomputed')],
        required=True,
        initial='rbf',
        help_text='Specifies the kernel type to be used in the algorithm.')
    svc_gamma = forms.FloatField(
        label='gamma',
        min_value=0,
        required=False,
        help_text='Kernel coefficient for ‘rbf’, ‘poly’ and ‘sigmoid’. '
                  'If gamma is ‘auto’ then 1/n_features will be used instead.')
    mnb_alpha = forms.FloatField(
        label='alpha',
        min_value=0,
        initial=1.0,
        required=True,
        help_text='Additive (Laplace/Lidstone) smoothing parameter (0 for no smoothing).')
    rfc_etc_n_estimators = forms.IntegerField(
        label='n_estimators',
        min_value=1,
        initial=10,
        required=True,
        help_text='The number of trees in the forest.')
    rfc_etc_criterion = forms.ChoiceField(
        label='criterion',
        choices=[('gini', 'gini'),
                 ('entropy', 'entropy')],
        required=True,
        initial='gini',
        help_text='The function to measure the quality of a split.')
    rfc_etc_max_features = forms.IntegerField(
        label='max_features',
        min_value=1,
        required=False,
        help_text='The number of features to consider when looking for the best split.'
                  ' Integer or blank for "auto".')
    rfc_etc_max_depth = forms.IntegerField(
        label='max_depth',
        min_value=1,
        required=False,
        help_text='The maximum depth of the tree.'
                  ' If None, then nodes are expanded until all leaves are pure'
                  ' or until all leaves contain less than min_samples_split samples.')
    rfc_etc_min_samples_split = forms.IntegerField(
        label='min_samples_split',
        min_value=1,
        initial=2,
        required=True,
        help_text='The minimum number of samples required to split an internal node.')
    rfc_etc_min_samples_leaf = forms.IntegerField(
        label='min_samples_leaf',
        min_value=1,
        initial=1,
        required=True,
        help_text='The minimum number of samples required to be at a leaf node.')
    lrcv_cs = forms.IntegerField(
        label='cs',
        min_value=1,
        initial=10,
        required=True,
        help_text='Each of the values in Cs describes the inverse of regularization strength.')
    lrcv_fit_intercept = forms.BooleanField(
        label='fit_intercept',
        required=False,
        help_text='Specifies if a constant (a.k.a. bias or intercept)'
                  ' should be added to the decision function.')
    lrcv_multi_class = forms.ChoiceField(
        label='multi_class',
        choices=[('ovr', 'ovr'),
                 ('multinomial', 'multinomial')],
        required=True,
        initial='ovr',
        help_text='If the option chosen is ‘ovr’, then a binary problem is fit for each label. '
                  'Else the loss minimised is the multinomial loss fit across the '
                  'entire probability distribution. '
                  'Works only for the ‘newton-cg’, ‘sag’ and ‘lbfgs’ solver.')
    lrcv_solver = forms.ChoiceField(
        label='solver',
        choices=[('lbfgs', 'lbfgs'),
                 ('newton-cg', 'newton-cg'),
                 ('liblinear', 'liblinear'),
                 ('sag', 'sag')],
        required=True,
        initial='lbfgs',
        help_text='Algorithm to use in the optimization problem.')
    use_tfidf = LTRCheckboxField(
        label=_("Use TF-IDF to normalize data"),
        widget=LTRCheckboxWidget(),
        required=False)
    delete_classifier = LTRCheckboxField(
        label=_("Delete existing Classifiers of class name specified above."),
        required=False)
    delete_suggestions = LTRCheckboxField(
        label=_("Delete ClassifierSuggestions of class name specified above."),
        required=False)

    def __init__(self, *args, **kwargs):
        super().__init__(*args, **kwargs)
        self.fields['class_name'] = forms.ChoiceField(
            choices=[(class_name, class_name) for class_name in
                     set(TextUnitClassification.objects.values_list('class_name', flat=True))],
            required=True,
            help_text='Text Unit class name')


class ClusterForm(forms.Form):
    header = 'Clustering Documents and/or Text Units by Terms, Entities or Parties.'
    do_cluster_documents = LTRCheckboxField(
        label=_("Cluster Documents"), initial=True,
        widget=LTRCheckboxWidget(attrs={'class': 'min-one-of'}),
        required=False)
    do_cluster_text_units = LTRCheckboxField(
        label=_("Cluster Text Units"),
        widget=LTRCheckboxWidget(attrs={'class': 'min-one-of'}),
        required=False)
    cluster_by = forms.MultipleChoiceField(
        widget=forms.SelectMultiple(attrs={'class': 'chosen'}),
        choices=[('terms', 'Terms'),
                 ('parties', 'Parties'),
                 ('entities', 'Geo Entities'),
                 ('document type', 'Document Type'),
                 ('document type', 'Source Type')],
        required=True,
        help_text='Cluster by terms, parties or geo entities.')
    using = forms.ChoiceField(
        label='Algorithm',
        choices=[('MiniBatchKMeans', 'MiniBatchKMeans'),
                 ('KMeans', 'KMeans'),
                 ('Birch', 'Birch'),
                 ('DBSCAN', 'DBSCAN'),
                 ('LabelSpreading', 'LabelSpreading')],
        required=True,
        initial='MiniBatchKMeans',
        help_text='Clustering algorithm model name.')
    name = forms.CharField(
        max_length=100,
        required=True)
    description = forms.CharField(
        max_length=200,
        required=False)
    options = forms.BooleanField(
        widget=forms.CheckboxInput(attrs={
            'class': 'bt-switch',
            'data-on-text': 'Simple',
            'data-off-text': 'Advanced',
            'data-on-color': 'info',
            'data-off-color': 'success',
            'data-size': 'small'}),
        initial=True,
        required=False,
        help_text='Show advanced options.')
    n_clusters = forms.IntegerField(
        label='n_clusters',
        min_value=1,
        initial=3,
        required=True,
        help_text='Number of clusters.')
    kmeans_max_iter = forms.IntegerField(
        label='max_iter',
        min_value=1,
        initial=100,
        required=True,
        help_text='Maximum number of iterations for a single run.')
    kmeans_n_init = forms.IntegerField(
        label='n_init',
        min_value=1,
        initial=10,
        required=True,
        help_text='Number of time the k-means algorithm will be run with different centroid seeds. '
                  'The final results will be the best output of n_init consecutive runs in '
                  'terms of inertia.')
    mb_kmeans_batch_size = forms.IntegerField(
        label='batch_size',
        min_value=1,
        initial=100,
        required=True,
        help_text='Size of the mini batches.')
    birch_threshold = forms.FloatField(
        label='threshold',
        min_value=0,
        initial=0.5,
        required=True,
        help_text='The radius of the subcluster obtained by merging a new sample and the closest '
                  'subcluster should be lesser than the threshold.'
                  ' Otherwise a new subcluster is started.')
    birch_branching_factor = forms.IntegerField(
        label='branching_factor',
        min_value=1,
        initial=50,
        required=True,
        help_text='Maximum number of CF subclusters in each node.')
    dbscan_eps = forms.FloatField(
        label='eps',
        min_value=0,
        initial=0.5,
        required=True,
        help_text='The maximum distance between two samples for them to be considered '
                  'as in the same neighborhood.')
    dbscan_leaf_size = forms.IntegerField(
        label='leaf_size',
        min_value=1,
        initial=30,
        required=True,
        help_text='Leaf size passed to BallTree or cKDTree. '
                  'This can affect the speed of the construction and query, '
                  'as well as the memory required to store the tree.')
    dbscan_p = forms.FloatField(
        label='p',
        min_value=0,
        required=False,
        help_text='Leaf size passed to BallTree or cKDTree. '
                  'This can affect the speed of the construction and query, '
                  'as well as the memory required to store the tree.')
    ls_documents_property = forms.Field()
    ls_text_units_property = forms.Field()
    ls_max_iter = forms.IntegerField(
        label='max_iter',
        min_value=1,
        initial=5,
        required=True,
        help_text='Maximum number of iterations allowed.')
    use_idf = LTRCheckboxField(
        label=_("Use TF-IDF to normalize data"),
        widget=LTRCheckboxWidget(),
        required=False)
    delete_type = LTRCheckboxField(
        label=_('Delete existed Clusters of the "Cluster By" and "Algorithm" specified above'),
        widget=LTRCheckboxWidget(attrs={'class': 'max-one-of'}),
        required=False)
    delete = LTRCheckboxField(
        label=_("Delete all existed Clusters"),
        widget=LTRCheckboxWidget(attrs={'class': 'max-one-of'}),
        required=False)

    def __init__(self, *args, **kwargs):
        super().__init__(*args, **kwargs)
        if TextUnitProperty.objects.exists():
            choices = [(p, p) for p in sorted(
                set(TextUnitProperty.objects.values_list('key', flat=True)),
                key=lambda i: i.lower())]
            self.fields['ls_text_units_property'] = forms.ChoiceField(
                label='Text Unit Property Name',
                widget=forms.widgets.Select(attrs={'class': 'chosen'}),
                choices=choices,
                required=True,
                initial=choices[0][0])
        else:
            del self.fields['ls_text_units_property']
        if DocumentProperty.objects.exists():
            choices = [(p, p) for p in sorted(
                set(DocumentProperty.objects.values_list('key', flat=True)),
                key=lambda i: i.lower())]
            self.fields['ls_documents_property'] = forms.ChoiceField(
                label='Document Property Name',
                widget=forms.widgets.Select(attrs={'class': 'chosen'}),
                choices=choices,
                required=True,
                initial=choices[0][0])
        else:
            del self.fields['ls_documents_property']
        if not DocumentProperty.objects.exists() and not TextUnitProperty.objects.exists():
            self.fields['using'].choices = self.fields['using'].choices[:-1]

    def clean(self):
        cleaned_data = super().clean()
        do_cluster_documents = cleaned_data.get("do_cluster_documents")
        do_cluster_text_units = cleaned_data.get("do_cluster_text_units")
        if not any([do_cluster_documents, do_cluster_text_units]):
            self.add_error('do_cluster_documents', 'Please choose either Documents or Text Units')
            self.add_error('do_cluster_text_units', 'Please choose either Documents or Text Units')


class SimilarityForm(forms.Form):
    header = 'Identify similar Documents and/or Text Units.'
    search_similar_documents = LTRCheckboxField(
        label=_("Identify similar Documents."),
        initial=True,
        widget=LTRCheckboxWidget(attrs={'class': 'min-one-of'}),
        required=False)
    search_similar_text_units = LTRCheckboxField(
        label=_("Identify similar Text Units."),
        widget=LTRCheckboxWidget(attrs={'class': 'min-one-of'}),
        required=False)
    similarity_threshold = forms.IntegerField(
        min_value=50,
        max_value=100,
        initial=75,
        required=True,
        help_text=_("Min. Similarity Value 50-100%")
    )
    use_idf = LTRCheckboxField(
        label=_("Use TF-IDF to normalize data"),
        widget=LTRCheckboxWidget(),
        required=False)
    delete = LTRCheckboxField(
        label=_("Delete existing Similarity objects."),
        initial=True,
        required=False)


class PartySimilarityForm(forms.Form):
    header = 'Identify similar Parties.'
    case_sensitive = LTRCheckboxField(
        label=_('Case Sensitive'),
        initial=True,
        required=False)
    similarity_type = forms.ChoiceField(
        choices=[('token_set_ratio', 'token_set_ratio'),
                 ('token_sort_ratio', 'token_sort_ratio')],
        required=True,
        initial='token_set_ratio')
    similarity_threshold = forms.IntegerField(
        min_value=0,
        max_value=100,
        initial=90,
        required=True,
        help_text=_("Min. Similarity Value 0-100%.")
    )
    delete = LTRCheckboxField(
        label=_("Delete existing PartySimilarity objects."),
        initial=True,
        required=False)


class UpdateElasticSearchForm(forms.Form):
    header = 'The update index command will freshen all of the content ' \
             'in Elasticsearch index. Use it after loading new documents.'<|MERGE_RESOLUTION|>--- conflicted
+++ resolved
@@ -54,47 +54,6 @@
         required=False)
 
 
-<<<<<<< HEAD
-class LocatePartiesForm(forms.Form):
-    header = 'Locate Parties in existing documents.'
-    delete = LTRCheckboxField(
-        label=_("Delete existing Parties and Party Usages"),
-        initial=True,
-        required=False)
-
-
-class LocateDatesForm(forms.Form):
-    header = 'Locate Dates in existing documents.'
-    delete = LTRCheckboxField(
-        label=_("Delete existing Date Usages"),
-        initial=True,
-        required=False)
-
-
-class LocateDateDurationsForm(forms.Form):
-    header = 'Locate Date Durations in existing documents.'
-    delete = LTRCheckboxField(
-        label=_("Delete existing Date Duration Usages"),
-        initial=True,
-        required=False)
-
-
-class LocateDefinitionsForm(forms.Form):
-    header = 'Locate Definitions in existing text units.'
-    delete = LTRCheckboxField(
-        label=_("Delete existing Definition Usages"),
-        initial=True,
-        required=False)
-
-
-class LocateCourtsForm(forms.Form):
-    header = 'Locate Courts in existing text units.'
-    delete = LTRCheckboxField(
-        label=_("Delete existing Court Usages"),
-        initial=True,
-        required=False)
-
-
 class LocateEmployeesForm(forms.Form):
     header = 'Locate Employees in existing documents.'
     delete = LTRCheckboxField(
@@ -103,31 +62,6 @@
         required=False)
 
 
-class LocateCurrenciesForm(forms.Form):
-    header = 'Locate Currencies in existing text units.'
-    use_symbols = LTRCheckboxField(
-        label=_("Use symbols"),
-        widget=LTRCheckboxWidget(attrs={'class': 'min-one-of'}),
-        initial=True,
-        required=False)
-    use_short_names = LTRCheckboxField(
-        label=_("Use short names"),
-        widget=LTRCheckboxWidget(attrs={'class': 'min-one-of'}),
-        initial=True,
-        required=False)
-    use_abbreviations = LTRCheckboxField(
-        label=_("Use abbreviations"),
-        widget=LTRCheckboxWidget(attrs={'class': 'min-one-of'}),
-        initial=True,
-        required=False)
-    delete = LTRCheckboxField(
-        label=_("Delete existing Currency Usages"),
-        initial=True,
-        required=False)
-
-
-=======
->>>>>>> f46aceb4
 class LocateForm(forms.Form):
     header = 'Locate specific terms in existing text units.'
 
@@ -319,8 +253,6 @@
         initial=False,
         required=False)
 
-<<<<<<< HEAD
-=======
     parse = LTRRadioField(
         choices=(('paragraphs', 'Parse Text Units with "paragraph" type'),
                  ('sentences', 'Parse Text Units with both "paragraph" and "sentence" types')),
@@ -330,7 +262,6 @@
         required=False)
 
 
->>>>>>> f46aceb4
 class ExistedClassifierClassifyForm(forms.Form):
     header = 'Classify Text Units using an existing Classifier.'
     classifier = forms.ChoiceField(
