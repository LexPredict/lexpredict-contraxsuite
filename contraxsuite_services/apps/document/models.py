--- conflicted
+++ resolved
@@ -98,17 +98,10 @@
 class TimeStampedModel(models.Model):
     created_date = models.DateTimeField(auto_now_add=True, db_index=True)
     modified_date = models.DateTimeField(auto_now=True, db_index=True)
-<<<<<<< HEAD
-    created_by = models.ForeignKey(
-        User, related_name="created_%(class)s_set", null=True, blank=True, db_index=True, on_delete=SET_NULL)
-    modified_by = models.ForeignKey(
-        User, related_name="modified_%(class)s_set", null=True, blank=True, db_index=True, on_delete=SET_NULL)
-=======
     created_by = models.ForeignKey(User, related_name="created_%(class)s_set", null=True,
                                    blank=True, db_index=True, on_delete=SET_NULL)
     modified_by = models.ForeignKey(User, related_name="modified_%(class)s_set", null=True,
                                     blank=True, db_index=True, on_delete=SET_NULL)
->>>>>>> 2e99d25d
 
     class Meta:
         abstract = True
@@ -1697,17 +1690,10 @@
     """
     created_date = models.DateTimeField(auto_now_add=True)
     modified_date = models.DateTimeField(auto_now=True)
-<<<<<<< HEAD
-    created_by = models.ForeignKey(
-        User, related_name="created_%(class)s_set", null=True, blank=True, db_index=False, on_delete=SET_NULL)
-    modified_by = models.ForeignKey(
-        User, related_name="modified_%(class)s_set", null=True, blank=True, db_index=False, on_delete=SET_NULL)
-=======
     created_by = models.ForeignKey(User, related_name="created_%(class)s_set", null=True,
                                    blank=True, db_index=False, on_delete=SET_NULL)
     modified_by = models.ForeignKey(User, related_name="modified_%(class)s_set", null=True,
                                     blank=True, db_index=False, on_delete=SET_NULL)
->>>>>>> 2e99d25d
 
     # Text unit
     text_unit = models.ForeignKey(TextUnit, db_index=True, on_delete=CASCADE)
